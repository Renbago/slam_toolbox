--- conflicted
+++ resolved
@@ -106,13 +106,10 @@
   srvs/AddSubmap.srv
   srvs/DeserializePoseGraph.srv
   srvs/SerializePoseGraph.srv
-<<<<<<< HEAD
   msgs/SlamMetrics.msg
-=======
   srvs/SetParametersService.srv
   msgs/SavedTargetInfo.msg
   msgs/SavedTargetInfoArray.msg
->>>>>>> 39c81a0c
   DEPENDENCIES builtin_interfaces geometry_msgs std_msgs nav_msgs visualization_msgs
 )
 
