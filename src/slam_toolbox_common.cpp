/*
 * slam_toolbox
 * Copyright Work Modifications (c) 2018, Simbe Robotics, Inc.
 * Copyright Work Modifications (c) 2019, Samsung Research America
 *
 * THE WORK (AS DEFINED BELOW) IS PROVIDED UNDER THE TERMS OF THIS CREATIVE
 * COMMONS PUBLIC LICENSE ("CCPL" OR "LICENSE"). THE WORK IS PROTECTED BY
 * COPYRIGHT AND/OR OTHER APPLICABLE LAW. ANY USE OF THE WORK OTHER THAN AS
 * AUTHORIZED UNDER THIS LICENSE OR COPYRIGHT LAW IS PROHIBITED.
 *
 * BY EXERCISING ANY RIGHTS TO THE WORK PROVIDED HERE, YOU ACCEPT AND AGREE TO
 * BE BOUND BY THE TERMS OF THIS LICENSE. THE LICENSOR GRANTS YOU THE RIGHTS
 * CONTAINED HERE IN CONSIDERATION OF YOUR ACCEPTANCE OF SUCH TERMS AND
 * CONDITIONS.
 *
 */

/* Author: Steven Macenski */
#include <memory>
#include <vector>
#include <string>
#include <chrono>
#include "slam_toolbox/slam_toolbox_common.hpp"
#include "slam_toolbox/serialization.hpp"

namespace slam_toolbox
{

/*****************************************************************************/
SlamToolbox::SlamToolbox()
: SlamToolbox(rclcpp::NodeOptions())
/*****************************************************************************/
{
}

/*****************************************************************************/
SlamToolbox::SlamToolbox(rclcpp::NodeOptions options)
: Node("slam_toolbox", "", options),
  solver_loader_("slam_toolbox", "karto::ScanSolver"),
  processor_type_(PROCESS),
  first_measurement_(true),
  process_near_pose_(nullptr),
  transform_timeout_(rclcpp::Duration::from_seconds(0.5)),
  minimum_time_interval_(std::chrono::nanoseconds(0))
/*****************************************************************************/
{
  smapper_ = std::make_unique<mapper_utils::SMapper>();
  dataset_ = std::make_unique<Dataset>();
}

/*****************************************************************************/
void SlamToolbox::configure()
/*****************************************************************************/
{
  setParams();
  setROSInterfaces();
  setSolver();

  laser_assistant_ = std::make_unique<laser_utils::LaserAssistant>(
    shared_from_this(), tf_.get(), base_frame_);
  pose_helper_ = std::make_unique<pose_utils::GetPoseHelper>(
    tf_.get(), base_frame_, odom_frame_);
  scan_holder_ = std::make_unique<laser_utils::ScanHolder>(lasers_);
  if (use_map_saver_) {
    map_saver_ = std::make_unique<map_saver::MapSaver>(shared_from_this(),
        map_name_);
  }
  closure_assistant_ =
    std::make_unique<loop_closure_assistant::LoopClosureAssistant>(
    shared_from_this(), smapper_->getMapper(), scan_holder_.get(),
    state_, processor_type_);
  reprocessing_transform_.setIdentity();

  double transform_publish_period = 0.05;
  transform_publish_period =
    this->declare_parameter("transform_publish_period",
      transform_publish_period);
  publish_map_once_ = this->declare_parameter("publish_map_once",
    publish_map_once_);
  this->declare_parameter("map_update_interval",10.0);
  threads_.push_back(std::make_unique<boost::thread>(
      boost::bind(&SlamToolbox::publishTransformLoop,
      this, transform_publish_period)));
  threads_.push_back(std::make_unique<boost::thread>(
      boost::bind(&SlamToolbox::publishVisualizations, this)));
}

/*****************************************************************************/
SlamToolbox::~SlamToolbox()
/*****************************************************************************/
{
  for (int i = 0; i != threads_.size(); i++) {
    threads_[i]->join();
  }

  smapper_.reset();
  dataset_.reset();
  closure_assistant_.reset();
  map_saver_.reset();
  pose_helper_.reset();
  laser_assistant_.reset();
  scan_holder_.reset();
  solver_.reset();
}

/*****************************************************************************/
void SlamToolbox::setSolver()
/*****************************************************************************/
{
  // Set solver to be used in loop closure
  std::string solver_plugin = std::string("solver_plugins::CeresSolver");
  solver_plugin = this->declare_parameter("solver_plugin", solver_plugin);

  try {
    solver_ = solver_loader_.createSharedInstance(solver_plugin);
    RCLCPP_INFO(get_logger(), "Using solver plugin %s",
      solver_plugin.c_str());
    solver_->Configure(shared_from_this());
  } catch (const pluginlib::PluginlibException & ex) {
    RCLCPP_FATAL(get_logger(), "Failed to create %s, is it "
      "registered and built? Exception: %s.", solver_plugin.c_str(), ex.what());
    exit(1);
  }
  smapper_->getMapper()->SetScanSolver(solver_.get());
}

/*****************************************************************************/
void SlamToolbox::setParams()
/*****************************************************************************/
{
  map_to_odom_.setIdentity();
  odom_frame_ = std::string("odom");
  odom_frame_ = this->declare_parameter("odom_frame", odom_frame_);

  map_frame_ = std::string("map");
  map_frame_ = this->declare_parameter("map_frame", map_frame_);

  base_frame_ = std::string("base_footprint");
  base_frame_ = this->declare_parameter("base_frame", base_frame_);

  resolution_ = 0.05;
  resolution_ = this->declare_parameter("resolution", resolution_);
  if (resolution_ <= 0.0) {
    RCLCPP_WARN(this->get_logger(),
      "You've set resolution of map to be zero or negative,"
      "this isn't allowed so it will be set to default value 0.05.");
    resolution_ = 0.05;
  }
  map_name_ = std::string("/map");
  map_name_ = this->declare_parameter("map_name", map_name_);

  use_map_saver_ = true;
  use_map_saver_ = this->declare_parameter("use_map_saver", use_map_saver_);

  scan_topic_ = std::string("/scan");
  scan_topic_ = this->declare_parameter("scan_topic", scan_topic_);

  scan_queue_size_ = 1.0;
  scan_queue_size_ = this->declare_parameter("scan_queue_size", scan_queue_size_);

  throttle_scans_ = 1;
  throttle_scans_ = this->declare_parameter("throttle_scans", throttle_scans_);
  if (throttle_scans_ == 0) {
    RCLCPP_WARN(this->get_logger(),
      "You've set throttle_scans to be zero,"
      "this isn't allowed so it will be set to default value 1.");
    throttle_scans_ = 1;
  }
  position_covariance_scale_ = 1.0;
  position_covariance_scale_ = this->declare_parameter("position_covariance_scale", position_covariance_scale_);

  yaw_covariance_scale_ = 1.0;
  yaw_covariance_scale_ = this->declare_parameter("yaw_covariance_scale", yaw_covariance_scale_);

  enable_interactive_mode_ = false;
  enable_interactive_mode_ = this->declare_parameter("enable_interactive_mode",
      enable_interactive_mode_);

  double tmp_val = 0.5;
  tmp_val = this->declare_parameter("transform_timeout", tmp_val);
  transform_timeout_ = rclcpp::Duration::from_seconds(tmp_val);
  tmp_val = this->declare_parameter("minimum_time_interval", tmp_val);
  minimum_time_interval_ = rclcpp::Duration::from_seconds(tmp_val);

  bool debug = false;
  debug = this->declare_parameter("debug_logging", debug);
  if (debug) {
    rcutils_ret_t rtn = rcutils_logging_set_logger_level("logger_name",
        RCUTILS_LOG_SEVERITY_DEBUG);
  }

  smapper_->configure(shared_from_this());
  this->declare_parameter("paused_new_measurements",rclcpp::ParameterType::PARAMETER_BOOL);
  this->set_parameter({"paused_new_measurements", false});

  /*
  * Those parameters for pose_search service
  */
  position_search_distance_ = 10.0;
  position_search_distance_ = this->declare_parameter("position_search_distance",
      position_search_distance_);
  
  position_search_resolution_ = 0.2;
  position_search_resolution_ = this->declare_parameter("position_search_resolution",
      position_search_resolution_);

  position_search_smear_deviation_ = 0.2;
  position_search_smear_deviation_ = this->declare_parameter("position_search_smear_deviation",
      position_search_smear_deviation_);

  position_search_fine_angle_offset_ = 0.0314;
  position_search_fine_angle_offset_ = this->declare_parameter("position_search_fine_search_angle_offset",
      position_search_fine_angle_offset_);

  position_search_coarse_angle_offset_ = 3.14;
  position_search_coarse_angle_offset_ = this->declare_parameter("position_search_coarse_angle_offset",
      position_search_coarse_angle_offset_);

  position_search_coarse_angle_resolution_ = 0.314;
  position_search_coarse_angle_resolution_ = this->declare_parameter("position_search_coarse_angle_resolution",
      position_search_coarse_angle_resolution_);

  position_search_do_relocalization_ = false;
  position_search_do_relocalization_ = this->declare_parameter("position_search_do_relocalization",
      position_search_do_relocalization_);

  position_search_minimum_best_response_ = 0.45;
  position_search_minimum_best_response_ = this->declare_parameter("position_search_minimum_best_response",
      position_search_minimum_best_response_);
}

/*****************************************************************************/
void SlamToolbox::setROSInterfaces()
/*****************************************************************************/
{
  double tmp_val = 30.;
  auto qos = rclcpp::QoS(rclcpp::KeepLast(1)).reliable().transient_local();

  tmp_val = this->declare_parameter("tf_buffer_duration", tmp_val);
  tf_ = std::make_unique<tf2_ros::Buffer>(this->get_clock(),
      tf2::durationFromSec(tmp_val));
  auto timer_interface = std::make_shared<tf2_ros::CreateTimerROS>(
    get_node_base_interface(),
    get_node_timers_interface());
  tf_->setCreateTimerInterface(timer_interface);
  tfL_ = std::make_unique<tf2_ros::TransformListener>(*tf_);
  tfB_ = std::make_unique<tf2_ros::TransformBroadcaster>(shared_from_this());

  pose_pub_ = this->create_publisher<geometry_msgs::msg::PoseWithCovarianceStamped>(
    "pose", 10);
  localization_health_pub_ = this->create_publisher<std_msgs::msg::Float32>(
    "slam_toolbox/best_response", qos);

  sst_ = this->create_publisher<nav_msgs::msg::OccupancyGrid>(
    map_name_, rclcpp::QoS(rclcpp::KeepLast(1)).transient_local().reliable());
  sstm_ = this->create_publisher<nav_msgs::msg::MapMetaData>(
    map_name_ + "_metadata",
    rclcpp::QoS(rclcpp::KeepLast(1)).transient_local().reliable());
  ssMap_ = this->create_service<nav_msgs::srv::GetMap>("slam_toolbox/dynamic_map",
      std::bind(&SlamToolbox::mapCallback, this, std::placeholders::_1,
      std::placeholders::_2, std::placeholders::_3));
  ssPauseMeasurements_ = this->create_service<slam_toolbox::srv::Pause>(
    "slam_toolbox/pause_new_measurements",
    std::bind(&SlamToolbox::pauseNewMeasurementsCallback,
    this, std::placeholders::_1,
    std::placeholders::_2, std::placeholders::_3));
  ssSerialize_ = this->create_service<slam_toolbox::srv::SerializePoseGraph>(
    "slam_toolbox/serialize_map",
    std::bind(&SlamToolbox::serializePoseGraphCallback, this,
    std::placeholders::_1, std::placeholders::_2, std::placeholders::_3));
  ssDesserialize_ = this->create_service<slam_toolbox::srv::DeserializePoseGraph>(
    "slam_toolbox/deserialize_map",
    std::bind(&SlamToolbox::deserializePoseGraphCallback, this,
    std::placeholders::_1, std::placeholders::_2, std::placeholders::_3));

  scan_filter_sub_ =
    std::make_unique<message_filters::Subscriber<sensor_msgs::msg::LaserScan>>(
    shared_from_this().get(), scan_topic_, rmw_qos_profile_sensor_data);
  scan_filter_ =
    std::make_unique<tf2_ros::MessageFilter<sensor_msgs::msg::LaserScan>>(
    *scan_filter_sub_, *tf_, odom_frame_, scan_queue_size_, shared_from_this(),
    tf2::durationFromSec(transform_timeout_.seconds()));
  scan_filter_->registerCallback(
    std::bind(&SlamToolbox::laserCallback, this, std::placeholders::_1));
}

/*****************************************************************************/
void SlamToolbox::publishTransformLoop(
  const double & transform_publish_period)
/*****************************************************************************/
{
  if (transform_publish_period == 0) {
    return;
  }

  rclcpp::Rate r(1.0 / transform_publish_period);
  while (rclcpp::ok()) {
    {
      boost::mutex::scoped_lock lock(map_to_odom_mutex_);
      rclcpp::Time scan_timestamp = scan_header.stamp;

<<<<<<< HEAD
      auto current_time = this->now();
      auto last_scan_time = scan_header.stamp;
=======
      //TODO: In future, we need to remove from there and create new function named as localizationHealthCheck.
      std::shared_ptr<Mapper::LocalizationInfos> response = smapper_->getMapper()->GetBestResponse();

      double best_response = response->bestResponse;
      double best_pose_x = response->bestPoseX;
      double best_pose_y = response->bestPoseY;
      static double previous_best_response = 0.0;  

      if (best_response > 0.02) {
          try {
            if (best_response != previous_best_response) {
                std_msgs::msg::Float32 msg;
                msg.data = static_cast<float>(best_response);  
                localization_health_pub_->publish(msg);
                previous_best_response = best_response;  
            }
          } 
          catch (std::exception & e) {
          //TODO: Write publisher topic when cannot acces the result of health check .
            RCLCPP_ERROR(this->get_logger(), "Exception caught while dereferencing best_response: %s", e.what());
          }
      } 
>>>>>>> 58845bb4

      // RCLCPP_INFO(get_logger(), "pasted_time_last_recieved_scan_data = %f", (current_time - last_scan_time).seconds()  );
      // std::cout << "pasted_time_last_recieved_scan_data" << (current_time - last_scan_time).seconds()<< std::endl;
      // Avoid publishing tf with initial 0.0 scan timestamp
      if (scan_timestamp.seconds() > 0.0 && !scan_header.frame_id.empty()) {
        geometry_msgs::msg::TransformStamped msg;
        msg.transform = tf2::toMsg(map_to_odom_);
        msg.child_frame_id = odom_frame_;
        msg.header.frame_id = map_frame_;
        msg.header.stamp = scan_timestamp + transform_timeout_;
        tfB_->sendTransform(msg);
      }
    }
    r.sleep();
  }
}

/*****************************************************************************/
void SlamToolbox::publishVisualizations()
/*****************************************************************************/
{
  nav_msgs::msg::OccupancyGrid & og = map_.map;
  og.info.resolution = resolution_;
  og.info.origin.position.x = 0.0;
  og.info.origin.position.y = 0.0;
  og.info.origin.position.z = 0.0;
  og.info.origin.orientation.x = 0.0;
  og.info.origin.orientation.y = 0.0;
  og.info.origin.orientation.z = 0.0;
  og.info.origin.orientation.w = 1.0;
  og.header.frame_id = map_frame_;

  auto map_update_interval = this->get_parameter("map_update_interval").as_double();
  rclcpp::Rate r(1.0 / map_update_interval);

  while (rclcpp::ok()) {
    auto before_update_map = this->now();

    if(publish_map_once_){
      if(update_map_once_){
        updateMap();
        update_map_once_ = false;
      }
    }
    else{
      updateMap();
    }
    auto after_update_map = this->now();
    auto time_diff = (after_update_map - before_update_map).seconds();    
    // RCLCPP_ERROR(get_logger(),"Pasted time in updateMap function inside PublishVisualization  %f",time_diff);
    // std::cout << "finished computation in updateMap " << time_diff<< std::endl;
    if (!isPaused(VISUALIZING_GRAPH)) {
      boost::mutex::scoped_lock lock(smapper_mutex_);
      closure_assistant_->publishGraph();
    }
    r.sleep();
  }
}

/*****************************************************************************/
void SlamToolbox::loadPoseGraphByParams()
/*****************************************************************************/
{
  std::string filename;
  geometry_msgs::msg::Pose2D pose;
  bool dock = false;
  if (shouldStartWithPoseGraph(filename, pose, dock)) {
    std::shared_ptr<slam_toolbox::srv::DeserializePoseGraph::Request> req =
      std::make_shared<slam_toolbox::srv::DeserializePoseGraph::Request>();
    std::shared_ptr<slam_toolbox::srv::DeserializePoseGraph::Response> resp =
      std::make_shared<slam_toolbox::srv::DeserializePoseGraph::Response>();
    req->initial_pose = pose;
    req->filename = filename;
    if (dock) {
      req->match_type =
        slam_toolbox::srv::DeserializePoseGraph::Request::START_AT_FIRST_NODE;
    } else {
      req->match_type =
        slam_toolbox::srv::DeserializePoseGraph::Request::START_AT_GIVEN_POSE;
    }

    deserializePoseGraphCallback(nullptr, req, resp);
  }
}

/*****************************************************************************/
bool SlamToolbox::shouldStartWithPoseGraph(
  std::string & filename,
  geometry_msgs::msg::Pose2D & pose, bool & start_at_dock)
/*****************************************************************************/
{
  // if given a map to load at run time, do it.
  this->declare_parameter("map_file_name", std::string(""));
  auto map_start_pose = this->declare_parameter("map_start_pose",rclcpp::ParameterType::PARAMETER_DOUBLE_ARRAY);
  auto map_start_at_dock = this->declare_parameter("map_start_at_dock",rclcpp::ParameterType::PARAMETER_BOOL);
  filename = this->get_parameter("map_file_name").as_string();
  if (!filename.empty()) {
    std::vector<double> read_pose;
    if (map_start_pose.get_type() != rclcpp::ParameterType::PARAMETER_NOT_SET) {
      read_pose = map_start_pose.get<std::vector<double>>();
      start_at_dock = false;
      if (read_pose.size() != 3) {
        RCLCPP_ERROR(get_logger(), "LocalizationSlamToolbox: Incorrect "
          "number of arguments for map starting pose. Must be in format: "
          "[x, y, theta]. Starting at the origin");
        pose.x = 0.;
        pose.y = 0.;
        pose.theta = 0.;
      } else {
        pose.x = read_pose[0];
        pose.y = read_pose[1];
        pose.theta = read_pose[2];
      }
    } else if (map_start_at_dock.get_type() != rclcpp::ParameterType::PARAMETER_NOT_SET) {
      start_at_dock = map_start_at_dock.get<bool>();
    } else {
      RCLCPP_ERROR(get_logger(), "LocalizationSlamToolbox: Map starting "
          "pose not specified. Set either map_start_pose or map_start_at_dock.");
      return false;
    }

    return true;
  }

  return false;
}

/*****************************************************************************/
LaserRangeFinder * SlamToolbox::getLaser(
  const
  sensor_msgs::msg::LaserScan::ConstSharedPtr & scan)
/*****************************************************************************/
{
  const std::string & frame = scan->header.frame_id;
  if (lasers_.find(frame) == lasers_.end()) {
    try {
      lasers_[frame] = laser_assistant_->toLaserMetadata(*scan);
      dataset_->Add(lasers_[frame].getLaser(), true);
    } catch (tf2::TransformException & e) {
      RCLCPP_ERROR(get_logger(), "Failed to compute laser pose, "
        "aborting initialization (%s)", e.what());
      return nullptr;
    }
  }

  return lasers_[frame].getLaser();
}

/*****************************************************************************/
bool SlamToolbox::updateMap()
/*****************************************************************************/
{
  if (sst_->get_subscription_count() == 0) {
    return true;
  }
  boost::mutex::scoped_lock lock(smapper_mutex_);
  OccupancyGrid * occ_grid = smapper_->getOccupancyGrid(resolution_);
  if (!occ_grid) {
    return false;
  }

  vis_utils::toNavMap(occ_grid, map_.map);

  // publish map as current
  map_.map.header.stamp = scan_header.stamp;
  sst_->publish(
    std::move(std::make_unique<nav_msgs::msg::OccupancyGrid>(map_.map)));
  sstm_->publish(
    std::move(std::make_unique<nav_msgs::msg::MapMetaData>(map_.map.info)));

  delete occ_grid;
  occ_grid = nullptr;
  return true;
}

/*****************************************************************************/
tf2::Stamped<tf2::Transform> SlamToolbox::setTransformFromPoses(
  const Pose2 & corrected_pose,
  const Pose2 & odom_pose,
  const rclcpp::Time & t,
  const bool & update_reprocessing_transform)
/*****************************************************************************/
{
  // Compute the map->odom transform
  tf2::Stamped<tf2::Transform> odom_to_map;
  tf2::Quaternion q(0., 0., 0., 1.0);
  q.setRPY(0., 0., corrected_pose.GetHeading());
  tf2::Stamped<tf2::Transform> base_to_map(
    tf2::Transform(q, tf2::Vector3(corrected_pose.GetX(),
    corrected_pose.GetY(), 0.0)).inverse(), tf2_ros::fromMsg(t), base_frame_);
  try {
    geometry_msgs::msg::TransformStamped base_to_map_msg, odom_to_map_msg;

    // https://github.com/ros2/geometry2/issues/176
    // not working for some reason...
    // base_to_map_msg = tf2::toMsg(base_to_map);
    base_to_map_msg.header.stamp = tf2_ros::toMsg(base_to_map.stamp_);
    base_to_map_msg.header.frame_id = base_to_map.frame_id_;
    base_to_map_msg.transform.translation.x = base_to_map.getOrigin().getX();
    base_to_map_msg.transform.translation.y = base_to_map.getOrigin().getY();
    base_to_map_msg.transform.translation.z = base_to_map.getOrigin().getZ();
    base_to_map_msg.transform.rotation = tf2::toMsg(base_to_map.getRotation());

    odom_to_map_msg = tf_->transform(base_to_map_msg, odom_frame_);
    tf2::fromMsg(odom_to_map_msg, odom_to_map);
  } catch (tf2::TransformException & e) {
    RCLCPP_ERROR(get_logger(), "Transform from base_link to odom failed: %s",
      e.what());
    return odom_to_map;
  }

  // if we're continuing a previous session, we need to
  // estimate the homogenous transformation between the old and new
  // odometry frames and transform the new session
  // into the older session's frame
  if (update_reprocessing_transform) {
    tf2::Transform odom_to_base_serialized = base_to_map.inverse();
    tf2::Quaternion q1(0., 0., 0., 1.0);
    q1.setRPY(0., 0., tf2::getYaw(odom_to_base_serialized.getRotation()));
    odom_to_base_serialized.setRotation(q1);
    tf2::Transform odom_to_base_current = smapper_->toTfPose(odom_pose);
    reprocessing_transform_ =
      odom_to_base_serialized * odom_to_base_current.inverse();
  }

  // set map to odom for our transformation thread to publish
  boost::mutex::scoped_lock lock(map_to_odom_mutex_);
  map_to_odom_ = tf2::Transform(tf2::Quaternion(odom_to_map.getRotation() ),
      tf2::Vector3(odom_to_map.getOrigin() ) ).inverse();

  return odom_to_map;
}

/*****************************************************************************/
LocalizedRangeScan * SlamToolbox::getLocalizedRangeScan(
  LaserRangeFinder * laser,
  const sensor_msgs::msg::LaserScan::ConstSharedPtr & scan,
  Pose2 & odom_pose)
/*****************************************************************************/
{
  // Create a vector of doubles for lib
  std::vector<kt_double> readings = laser_utils::scanToReadings(
    *scan, lasers_[scan->header.frame_id].isInverted());

  // transform by the reprocessing transform
  tf2::Transform pose_original = smapper_->toTfPose(odom_pose);
  tf2::Transform tf_pose_transformed = reprocessing_transform_ * pose_original;
  Pose2 transformed_pose = smapper_->toKartoPose(tf_pose_transformed);

  // create localized range scan
  LocalizedRangeScan * range_scan = new LocalizedRangeScan(
    laser->GetName(), readings);
  range_scan->SetOdometricPose(transformed_pose);
  range_scan->SetCorrectedPose(transformed_pose);
  range_scan->SetTime(rclcpp::Time(scan->header.stamp).nanoseconds()/1.e9);
  return range_scan;
}

/*****************************************************************************/
bool SlamToolbox::shouldProcessScan(
  const sensor_msgs::msg::LaserScan::ConstSharedPtr & scan,
  const Pose2 & pose)
/*****************************************************************************/
{
  static Pose2 last_pose;
  static rclcpp::Time last_scan_time = rclcpp::Time(0.);
  static double min_dist2 =
    smapper_->getMapper()->getParamMinimumTravelDistance() *
    smapper_->getMapper()->getParamMinimumTravelDistance();
  static int scan_ctr = 0;
  scan_ctr++;

  // we give it a pass on the first measurement to get the ball rolling
  if (first_measurement_) {
    last_scan_time = scan->header.stamp;
    last_pose = pose;
    first_measurement_ = false;
    return true;
  }

  // we are in a paused mode, reject incomming information
  if (isPaused(NEW_MEASUREMENTS)) {
    return false;
  }

  // throttled out
  if ((scan_ctr % throttle_scans_) != 0) {
    return false;
  }

  // not enough time
  if (rclcpp::Time(scan->header.stamp) - last_scan_time < minimum_time_interval_) {
    return false;
  }

  // check moved enough, within 10% for correction error
  const double dist2 = last_pose.SquaredDistance(pose);
  if (dist2 < 0.8 * min_dist2 || scan_ctr < 5) {
    return false;
  }

  last_pose = pose;
  last_scan_time = scan->header.stamp;

  return true;
}

/*****************************************************************************/
LocalizedRangeScan * SlamToolbox::addScan(
  LaserRangeFinder * laser,
  PosedScan & scan_w_pose)
/*****************************************************************************/
{
  return addScan(laser, scan_w_pose.scan, scan_w_pose.pose);
}

/*****************************************************************************/
LocalizedRangeScan * SlamToolbox::addScan(
  LaserRangeFinder * laser,
  const sensor_msgs::msg::LaserScan::ConstSharedPtr & scan,
  Pose2 & odom_pose)
/*****************************************************************************/
{
  // get our localized range scan
  LocalizedRangeScan * range_scan = getLocalizedRangeScan(
    laser, scan, odom_pose);

  // Add the localized range scan to the smapper
  boost::mutex::scoped_lock lock(smapper_mutex_);
  bool processed = false, update_reprocessing_transform = false;

  Matrix3 covariance;
  covariance.SetToIdentity();

  if (processor_type_ == PROCESS) {
    processed = smapper_->getMapper()->Process(range_scan, &covariance);
  } else if (processor_type_ == PROCESS_FIRST_NODE) {
    processed = smapper_->getMapper()->ProcessAtDock(range_scan, &covariance);
    processor_type_ = PROCESS;
    update_reprocessing_transform = true;
  } else if (processor_type_ == PROCESS_NEAR_REGION) {
    boost::mutex::scoped_lock l(pose_mutex_);
    if (!process_near_pose_) {
      RCLCPP_ERROR(get_logger(), "Process near region called without a "
        "valid region request. Ignoring scan.");
      return nullptr;
    }
    range_scan->SetOdometricPose(*process_near_pose_);
    range_scan->SetCorrectedPose(range_scan->GetOdometricPose());
    process_near_pose_.reset(nullptr);
    processed = smapper_->getMapper()->ProcessAgainstNodesNearBy(
      range_scan, false, &covariance);
    update_reprocessing_transform = true;
    processor_type_ = PROCESS;
  } else {
    RCLCPP_FATAL(get_logger(),
      "SlamToolbox: No valid processor type set! Exiting.");
    exit(-1);
  }

  // if successfully processed, create odom to map transformation
  // and add our scan to storage
  if (processed) {
    if (enable_interactive_mode_) {
      scan_holder_->addScan(*scan);
    }

    setTransformFromPoses(range_scan->GetCorrectedPose(), odom_pose,
      scan->header.stamp, update_reprocessing_transform);
    dataset_->Add(range_scan);

    publishPose(range_scan->GetCorrectedPose(), covariance, scan->header.stamp);
  } else {
    delete range_scan;
    range_scan = nullptr;
  }

  return range_scan;
}

/*****************************************************************************/
void SlamToolbox::publishPose(
  const Pose2 & pose,
  const Matrix3 & cov,
  const rclcpp::Time & t)
/*****************************************************************************/
{
  geometry_msgs::msg::PoseWithCovarianceStamped pose_msg;
  pose_msg.header.stamp = t;
  pose_msg.header.frame_id = map_frame_;

  tf2::Quaternion q(0., 0., 0., 1.0);
  q.setRPY(0., 0., pose.GetHeading());
  tf2::Transform transform(q, tf2::Vector3(pose.GetX(), pose.GetY(), 0.0));
  tf2::toMsg(transform, pose_msg.pose.pose);

  pose_msg.pose.covariance[0] = cov(0, 0) * position_covariance_scale_;  // x
  pose_msg.pose.covariance[1] = cov(0, 1) * position_covariance_scale_;  // xy
  pose_msg.pose.covariance[6] = cov(1, 0) * position_covariance_scale_;  // xy
  pose_msg.pose.covariance[7] = cov(1, 1) * position_covariance_scale_;  // y
  pose_msg.pose.covariance[35] = cov(2, 2) * yaw_covariance_scale_;      // yaw

  pose_pub_->publish(pose_msg);
}

/*****************************************************************************/
bool SlamToolbox::mapCallback(
  const std::shared_ptr<rmw_request_id_t> request_header,
  const std::shared_ptr<nav_msgs::srv::GetMap::Request> req,
  std::shared_ptr<nav_msgs::srv::GetMap::Response> res)
/*****************************************************************************/
{
  if (map_.map.info.width && map_.map.info.height) {
    boost::mutex::scoped_lock lock(smapper_mutex_);
    *res = map_;
    return true;
  } else {
    return false;
  }
}

/*****************************************************************************/
bool SlamToolbox::pauseNewMeasurementsCallback(
  const std::shared_ptr<rmw_request_id_t> request_header,
  const std::shared_ptr<slam_toolbox::srv::Pause::Request> req,
  std::shared_ptr<slam_toolbox::srv::Pause::Response> resp)
/*****************************************************************************/
{
  bool curr_state = isPaused(NEW_MEASUREMENTS);
  state_.set(NEW_MEASUREMENTS, !curr_state);

  this->set_parameter({"paused_new_measurements", !curr_state});
  RCLCPP_INFO(get_logger(), "SlamToolbox: Toggled to %s",
    !curr_state ? "pause taking new measurements." :
    "actively taking new measurements.");
  resp->status = true;
  return true;
}

/*****************************************************************************/
bool SlamToolbox::isPaused(const PausedApplication & app)
/*****************************************************************************/
{
  return state_.get(app);
}

/*****************************************************************************/
bool SlamToolbox::serializePoseGraphCallback(
  const std::shared_ptr<rmw_request_id_t> request_header,
  const std::shared_ptr<slam_toolbox::srv::SerializePoseGraph::Request> req,
  std::shared_ptr<slam_toolbox::srv::SerializePoseGraph::Response> resp)
/*****************************************************************************/
{
  std::string filename = req->filename;

  // if we're inside the snap, we need to write to commonly accessible space
  if (snap_utils::isInSnap()) {
    filename = snap_utils::getSnapPath() + std::string("/") + filename;
  }

  boost::mutex::scoped_lock lock(smapper_mutex_);
  if (serialization::write(filename, *smapper_->getMapper(), *dataset_, shared_from_this())) {
    resp->result = resp->RESULT_SUCCESS;
  } else {
    resp->result = resp->RESULT_FAILED_TO_WRITE_FILE;
  }

  return true;
}

/*****************************************************************************/
void SlamToolbox::loadSerializedPoseGraph(
  std::unique_ptr<Mapper> & mapper,
  std::unique_ptr<Dataset> & dataset)
/*****************************************************************************/
{
  boost::mutex::scoped_lock lock(smapper_mutex_);

  solver_->Reset();

  // add the nodes and constraints to the optimizer
  VerticeMap mapper_vertices = mapper->GetGraph()->GetVertices();
  VerticeMap::iterator vertex_map_it = mapper_vertices.begin();
  for (vertex_map_it; vertex_map_it != mapper_vertices.end(); ++vertex_map_it) {
    ScanMap::iterator vertex_it = vertex_map_it->second.begin();
    for (vertex_it; vertex_it != vertex_map_it->second.end(); ++vertex_it) {
      if (vertex_it->second != nullptr) {
        solver_->AddNode(vertex_it->second);
      }
    }
  }

  EdgeVector mapper_edges = mapper->GetGraph()->GetEdges();
  EdgeVector::iterator edges_it = mapper_edges.begin();
  for (edges_it; edges_it != mapper_edges.end(); ++edges_it) {
    if (*edges_it != nullptr) {
      solver_->AddConstraint(*edges_it);
    }
  }

  mapper->SetScanSolver(solver_.get());

  // move the memory to our working dataset
  smapper_->setMapper(mapper.release());
  smapper_->configure(shared_from_this());
  dataset_.reset(dataset.release());

  closure_assistant_->setMapper(smapper_->getMapper());

  if (!smapper_->getMapper()) {
    RCLCPP_FATAL(get_logger(),
      "loadSerializedPoseGraph: Could not properly load "
      "a valid mapping object. Did you modify something by hand?");
    exit(-1);
  }

  if (dataset_->GetLasers().size() < 1) {
    RCLCPP_FATAL(get_logger(), "loadSerializedPoseGraph: Cannot deserialize "
      "dataset with no laser objects.");
    exit(-1);
  }

  // create a current laser sensor
  LaserRangeFinder * laser =
    dynamic_cast<LaserRangeFinder *>(
    dataset_->GetLasers()[0]);
  Sensor * pSensor = dynamic_cast<Sensor *>(laser);
  if (pSensor) {
    SensorManager::GetInstance()->RegisterSensor(pSensor);
    lasers_.clear();
  } else {
    RCLCPP_ERROR(get_logger(), "Invalid sensor pointer in dataset."
      " Unable to register sensor.");
  }

  solver_->Compute();
}

/*****************************************************************************/
bool SlamToolbox::deserializePoseGraphCallback(
  const std::shared_ptr<rmw_request_id_t> request_header,
  const std::shared_ptr<slam_toolbox::srv::DeserializePoseGraph::Request> req,
  std::shared_ptr<slam_toolbox::srv::DeserializePoseGraph::Response> resp)
/*****************************************************************************/
{
  if (req->match_type == slam_toolbox::srv::DeserializePoseGraph::Request::UNSET) {
    RCLCPP_ERROR(get_logger(), "Deserialization called without valid"
      " processor type set. Undefined behavior!");
    return false;
  }

  std::string filename = req->filename;

  if (filename.empty()) {
    RCLCPP_WARN(get_logger(), "No map file given!");
    return true;
  }

  // if we're inside the snap, we need to write to commonly accessible space
  if (snap_utils::isInSnap()) {
    filename = snap_utils::getSnapPath() + std::string("/") + filename;
  }

  std::unique_ptr<Dataset> dataset = std::make_unique<Dataset>();
  std::unique_ptr<Mapper> mapper = std::make_unique<Mapper>();

  if (!serialization::read(filename, *mapper, *dataset, shared_from_this())) {
    RCLCPP_ERROR(get_logger(), "DeserializePoseGraph: Failed to read "
      "file: %s.", filename.c_str());
    return true;
  }
  RCLCPP_DEBUG(get_logger(), "DeserializePoseGraph: Successfully read file.");

  loadSerializedPoseGraph(mapper, dataset);
  updateMap();

  first_measurement_ = true;
  boost::mutex::scoped_lock l(pose_mutex_);
  switch (req->match_type) {
    case procType::START_AT_FIRST_NODE:
      processor_type_ = PROCESS_FIRST_NODE;
      break;
    case procType::START_AT_GIVEN_POSE:
      processor_type_ = PROCESS_NEAR_REGION;
      process_near_pose_ = std::make_unique<Pose2>(req->initial_pose.x,
          req->initial_pose.y, req->initial_pose.theta);
      break;
    case procType::LOCALIZE_AT_POSE:
      processor_type_ = PROCESS_LOCALIZATION;
      process_near_pose_ = std::make_unique<Pose2>(req->initial_pose.x,
          req->initial_pose.y, req->initial_pose.theta);
      break;
    default:
      RCLCPP_FATAL(get_logger(),
        "Deserialization called without valid processor type set.");
  }

  return true;
}

}  // namespace slam_toolbox<|MERGE_RESOLUTION|>--- conflicted
+++ resolved
@@ -299,10 +299,6 @@
       boost::mutex::scoped_lock lock(map_to_odom_mutex_);
       rclcpp::Time scan_timestamp = scan_header.stamp;
 
-<<<<<<< HEAD
-      auto current_time = this->now();
-      auto last_scan_time = scan_header.stamp;
-=======
       //TODO: In future, we need to remove from there and create new function named as localizationHealthCheck.
       std::shared_ptr<Mapper::LocalizationInfos> response = smapper_->getMapper()->GetBestResponse();
 
@@ -325,10 +321,7 @@
             RCLCPP_ERROR(this->get_logger(), "Exception caught while dereferencing best_response: %s", e.what());
           }
       } 
->>>>>>> 58845bb4
-
-      // RCLCPP_INFO(get_logger(), "pasted_time_last_recieved_scan_data = %f", (current_time - last_scan_time).seconds()  );
-      // std::cout << "pasted_time_last_recieved_scan_data" << (current_time - last_scan_time).seconds()<< std::endl;
+
       // Avoid publishing tf with initial 0.0 scan timestamp
       if (scan_timestamp.seconds() > 0.0 && !scan_header.frame_id.empty()) {
         geometry_msgs::msg::TransformStamped msg;
