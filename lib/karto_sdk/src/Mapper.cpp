/*
 * Copyright 2010 SRI International
 *
 * This program is free software: you can redistribute it and/or modify
 * it under the terms of the GNU Lesser General Public License as published by
 * the Free Software Foundation, either version 3 of the License, or
 * (at your option) any later version.
 *
 * This program is distributed in the hope that it will be useful,
 * but WITHOUT ANY WARRANTY; without even the implied warranty of
 * MERCHANTABILITY or FITNESS FOR A PARTICULAR PURPOSE.  See the
 * GNU Lesser General Public License for more details.
 *
 * You should have received a copy of the GNU Lesser General Public License
 * along with this program.  If not, see <http://www.gnu.org/licenses/>.
 */


#include <karto_sdk/Types.h>
#include <math.h>
#include <assert.h>
#include <boost/serialization/vector.hpp>
#include <sstream>
#include <fstream>
#include <stdexcept>
#include <queue>
#include <set>
#include <list>
#include <iterator>
#include <map>
#include <vector>
#include <utility>
#include <algorithm>
#include <string>

#include "karto_sdk/Mapper.h"

BOOST_CLASS_EXPORT(karto::MapperGraph);
BOOST_CLASS_EXPORT(karto::Graph<karto::LocalizedRangeScan>);
BOOST_CLASS_EXPORT(karto::EdgeLabel);
BOOST_CLASS_EXPORT(karto::LinkInfo);
BOOST_CLASS_EXPORT(karto::Edge<karto::LocalizedRangeScan>);
BOOST_CLASS_EXPORT(karto::Vertex<karto::LocalizedRangeScan>);
BOOST_CLASS_EXPORT(karto::MapperSensorManager)
BOOST_CLASS_EXPORT(karto::Mapper)
namespace karto
{

// enable this for verbose debug information
#define KARTO_DEBUG

  #define MAX_VARIANCE            500.0
  #define DISTANCE_PENALTY_GAIN   0.2
  #define ANGLE_PENALTY_GAIN      0.2

////////////////////////////////////////////////////////////////////////////////////////
////////////////////////////////////////////////////////////////////////////////////////
////////////////////////////////////////////////////////////////////////////////////////

/**
 * Manages the scan data for a device
 */
class ScanManager
{
public:
  /**
   * Default constructor
   */
  ScanManager(kt_int32u runningBufferMaximumSize, kt_double runningBufferMaximumDistance)
  : m_pLastScan(NULL),
    m_RunningBufferMaximumSize(runningBufferMaximumSize),
    m_RunningBufferMaximumDistance(runningBufferMaximumDistance),
    m_NextStateId(0)
  {
  }

  ScanManager() {}

  /**
   * Destructor
   */
  virtual ~ScanManager()
  {
    Clear();
  }

public:
  /**
   * Adds scan to vector of processed scans tagging scan with given unique id
   * @param pScan
   */
  inline void AddScan(LocalizedRangeScan * pScan, kt_int32s uniqueId)
  {
    // assign state id to scan
    pScan->SetStateId(m_NextStateId);

    // assign unique id to scan
    pScan->SetUniqueId(uniqueId);

    // add it to scan buffer
    m_Scans.insert({pScan->GetStateId(), pScan});
    m_NextStateId++;
  }

  /**
   * Gets last scan
   * @param deviceId
   * @return last localized range scan
   */
  inline LocalizedRangeScan * GetLastScan()
  {
    return m_pLastScan;
  }

  /**
   * Clears last scan
   * @param deviceId
   */
  inline void ClearLastScan()
  {
    m_pLastScan = NULL;
  }

  /**
   * Sets the last scan
   * @param pScan
   */
  void SetLastScan(LocalizedRangeScan * pScan)
  {
    m_pLastScan = pScan;
  }

  /**
   * Gets scans
   * @return scans
   */
  inline LocalizedRangeScanMap & GetScans()
  {
    return m_Scans;
  }

  /**
   * Gets running scans
   * @return running scans
   */
  inline LocalizedRangeScanVector & GetRunningScans()
  {
    return m_RunningScans;
  }

  /**
   * Gets running scan buffer size
   * @return running scan buffer size
   */
  inline kt_int32u & GetRunningScanBufferSize()
  {
    return m_RunningBufferMaximumSize;
  }

  /**
   * Sets running scan buffer size
   * @param rScanBufferSize
   */
  void SetRunningScanBufferSize(const kt_int32u & rScanBufferSize)
  {
    m_RunningBufferMaximumSize = rScanBufferSize;
  }

  /**
   * Sets running scan buffer maximum distance
   * @param rScanBufferMaxDistance
   */
  void SetRunningScanBufferMaximumDistance(const kt_int32u & rScanBufferMaxDistance)
  {
    m_RunningBufferMaximumDistance = rScanBufferMaxDistance;
  }

  /**
   * Adds scan to vector of running scans
   * @param pScan
   */
  void AddRunningScan(LocalizedRangeScan * pScan)
  {
    m_RunningScans.push_back(pScan);

    // vector has at least one element (first line of this function), so this is valid
    Pose2 frontScanPose = m_RunningScans.front()->GetSensorPose();
    Pose2 backScanPose = m_RunningScans.back()->GetSensorPose();

    // cap vector size and remove all scans from front of vector that are too far from end of vector
    kt_double squaredDistance = frontScanPose.GetPosition().SquaredDistance(
      backScanPose.GetPosition());
    while (m_RunningScans.size() > m_RunningBufferMaximumSize ||
      squaredDistance > math::Square(m_RunningBufferMaximumDistance) - KT_TOLERANCE)
    {
      // remove front of running scans
      m_RunningScans.erase(m_RunningScans.begin());

      // recompute stats of running scans
      frontScanPose = m_RunningScans.front()->GetSensorPose();
      backScanPose = m_RunningScans.back()->GetSensorPose();
      squaredDistance = frontScanPose.GetPosition().SquaredDistance(backScanPose.GetPosition());
    }
  }

  /**
   * Finds and replaces a scan from m_scans with NULL
   * @param pScan
   */
  void RemoveScan(LocalizedRangeScan * pScan)
  {
    LocalizedRangeScanMap::iterator it = m_Scans.find(pScan->GetStateId());
    if (it != m_Scans.end()) {
      it->second = NULL;
      m_Scans.erase(it);
    } else {
      std::cout << "Remove Scan: Failed to find scan in m_Scans" << std::endl;
    }
  }

  /**
   * Clears the vector of running scans
   */
  void ClearRunningScans()
  {
    m_RunningScans.clear();
  }

  /**
   * Deletes data of this buffered device
   */
  void Clear()
  {
    m_Scans.clear();
    m_RunningScans.clear();
  }

private:
  friend class boost::serialization::access;
  template<class Archive>
  void serialize(Archive & ar, const unsigned int version)
  {
    ar & BOOST_SERIALIZATION_NVP(m_Scans);
    ar & BOOST_SERIALIZATION_NVP(m_RunningScans);
    ar & BOOST_SERIALIZATION_NVP(m_pLastScan);
    ar & BOOST_SERIALIZATION_NVP(m_RunningBufferMaximumSize);
    ar & BOOST_SERIALIZATION_NVP(m_RunningBufferMaximumDistance);
    ar & BOOST_SERIALIZATION_NVP(m_NextStateId);
  }

private:
  LocalizedRangeScanMap m_Scans;
  LocalizedRangeScanVector m_RunningScans;
  LocalizedRangeScan * m_pLastScan;
  kt_int32u m_NextStateId;

  kt_int32u m_RunningBufferMaximumSize;
  kt_double m_RunningBufferMaximumDistance;
};    // ScanManager

////////////////////////////////////////////////////////////////////////////////////////
////////////////////////////////////////////////////////////////////////////////////////
////////////////////////////////////////////////////////////////////////////////////////

void MapperSensorManager::RegisterSensor(const Name & rSensorName)
{
  if (GetScanManager(rSensorName) == NULL) {
    m_ScanManagers[rSensorName] = new ScanManager(
      m_RunningBufferMaximumSize,
      m_RunningBufferMaximumDistance);
  }
}


/**
 * Gets scan from given device with given ID
 * @param rSensorName
 * @param scanNum
 * @return localized range scan
 */
LocalizedRangeScan * MapperSensorManager::GetScan(const Name & rSensorName, kt_int32s scanIndex)
{
  ScanManager * pScanManager = GetScanManager(rSensorName);
  if (pScanManager != NULL) {
    LocalizedRangeScanMap::iterator it = pScanManager->GetScans().find(scanIndex);
    if (it != pScanManager->GetScans().end()) {
      return it->second;
    } else {
      return nullptr;
    }
  }

  assert(false);
  return NULL;
}

/**
 * Gets last scan of given device
 * @param pLaserRangeFinder
 * @return last localized range scan of device
 */
inline LocalizedRangeScan * MapperSensorManager::GetLastScan(const Name & rSensorName)
{
  RegisterSensor(rSensorName);

  return GetScanManager(rSensorName)->GetLastScan();
}

/**
 * Sets the last scan of device of given scan
 * @param pScan
 */
void MapperSensorManager::SetLastScan(LocalizedRangeScan * pScan)
{
  GetScanManager(pScan)->SetLastScan(pScan);
}

/**
 * Clears the last scan of device of given scan
 * @param pScan
 */
void MapperSensorManager::ClearLastScan(LocalizedRangeScan* pScan)
{
  GetScanManager(pScan)->ClearLastScan();
}

/**
 * Clears the last scan of device name
 * @param pScan
 */
void MapperSensorManager::ClearLastScan(const Name& name)
{
  GetScanManager(name)->ClearLastScan();
}

/**
 * Adds scan to scan vector of device that recorded scan
 * @param pScan
 */
void MapperSensorManager::AddScan(LocalizedRangeScan * pScan)
{
  GetScanManager(pScan)->AddScan(pScan, m_NextScanId);
  m_Scans.insert({m_NextScanId, pScan});
  m_NextScanId++;
}

/**
 * Adds scan to running scans of device that recorded scan
 * @param pScan
 */
inline void MapperSensorManager::AddRunningScan(LocalizedRangeScan * pScan)
{
  GetScanManager(pScan)->AddRunningScan(pScan);
}

/**
 * Finds and replaces a scan from m_Scans with NULL
 * @param pScan
 */
void MapperSensorManager::RemoveScan(LocalizedRangeScan * pScan)
{
  GetScanManager(pScan)->RemoveScan(pScan);

  LocalizedRangeScanMap::iterator it = m_Scans.find(pScan->GetUniqueId());
  if (it != m_Scans.end()) {
    it->second = NULL;
    m_Scans.erase(it);
  } else {
    std::cout << "RemoveScan: Failed to find scan in m_Scans" << std::endl;
  }
}

/**
 * Gets scans of device
 * @param rSensorName
 * @return scans of device
 */
inline LocalizedRangeScanMap & MapperSensorManager::GetScans(const Name & rSensorName)
{
  return GetScanManager(rSensorName)->GetScans();
}

/**
 * Gets running scans of device
 * @param rSensorName
 * @return running scans of device
 */
inline LocalizedRangeScanVector & MapperSensorManager::GetRunningScans(const Name & rSensorName)
{
  return GetScanManager(rSensorName)->GetRunningScans();
}

void MapperSensorManager::ClearRunningScans(const Name & rSensorName)
{
  GetScanManager(rSensorName)->ClearRunningScans();
}

inline kt_int32u MapperSensorManager::GetRunningScanBufferSize(const Name & rSensorName)
{
  return GetScanManager(rSensorName)->GetRunningScanBufferSize();
}

void MapperSensorManager::SetRunningScanBufferSize(kt_int32u rScanBufferSize)
{
  m_RunningBufferMaximumSize = rScanBufferSize;

  std::vector<Name> names = GetSensorNames();
  for (uint i = 0; i != names.size(); i++) {
    GetScanManager(names[i])->SetRunningScanBufferSize(rScanBufferSize);
  }
}

void MapperSensorManager::SetRunningScanBufferMaximumDistance(kt_double rScanBufferMaxDistance)
{
  m_RunningBufferMaximumDistance = rScanBufferMaxDistance;

  std::vector<Name> names = GetSensorNames();
  for (uint i = 0; i != names.size(); i++) {
    GetScanManager(names[i])->SetRunningScanBufferMaximumDistance(rScanBufferMaxDistance);
  }
}

/**
 * Gets all scans of all devices
 * @return all scans of all devices
 */
LocalizedRangeScanVector MapperSensorManager::GetAllScans()
{
  LocalizedRangeScanVector scans;

  forEach(ScanManagerMap, &m_ScanManagers)
  {
    LocalizedRangeScanMap & rScans = iter->second->GetScans();

    LocalizedRangeScanMap::iterator it;
    for (it = rScans.begin(); it != rScans.end(); ++it) {
      scans.push_back(it->second);
    }
  }

  return scans;
}

/**
 * Deletes all scan managers of all devices
 */
void MapperSensorManager::Clear()
{
//    SensorManager::Clear();

  forEach(ScanManagerMap, &m_ScanManagers)
  {
    delete iter->second;
    iter->second = nullptr;
  }

  m_ScanManagers.clear();
}

////////////////////////////////////////////////////////////////////////////////////////
////////////////////////////////////////////////////////////////////////////////////////
////////////////////////////////////////////////////////////////////////////////////////

ScanMatcher::~ScanMatcher()
{
  if (m_pCorrelationGrid) {
    delete m_pCorrelationGrid;
  }
  if (m_pSearchSpaceProbs) {
    delete m_pSearchSpaceProbs;
  }
  if (m_pGridLookup) {
    delete m_pGridLookup;
  }
}

ScanMatcher * ScanMatcher::Create(
  Mapper * pMapper, kt_double searchSize, kt_double resolution,
  kt_double smearDeviation, kt_double rangeThreshold)
{
  // TODO: Baha Check Here

  // invalid parameters
  if (resolution <= 0) {
    return NULL;
  }
  if (searchSize <= 0) {
    return NULL;
  }
  if (smearDeviation < 0) {
    return NULL;
  }
  if (rangeThreshold <= 0) {
    return NULL;
  }

  assert(math::DoubleEqual(math::Round(searchSize / resolution), (searchSize / resolution)));

  // calculate search space in grid coordinates
  kt_int32u searchSpaceSideSize = static_cast<kt_int32u>(math::Round(searchSize / resolution) + 1);

  // compute requisite size of correlation grid (pad grid so that scan
  // points can't fall off the grid
  // if a scan is on the border of the search space)
  kt_int32u pointReadingMargin = static_cast<kt_int32u>(ceil(rangeThreshold / resolution));

  kt_int32s gridSize = searchSpaceSideSize + 2 * pointReadingMargin;

  // create correlation grid
  assert(gridSize % 2 == 1);
  CorrelationGrid * pCorrelationGrid = CorrelationGrid::CreateGrid(gridSize, gridSize, resolution,
      smearDeviation);

  // create search space probabilities
  Grid<kt_double> * pSearchSpaceProbs = Grid<kt_double>::CreateGrid(searchSpaceSideSize,
      searchSpaceSideSize, resolution);

  ScanMatcher * pScanMatcher = new ScanMatcher(pMapper);
  pScanMatcher->m_pCorrelationGrid = pCorrelationGrid;
  pScanMatcher->m_pSearchSpaceProbs = pSearchSpaceProbs;
  pScanMatcher->m_pGridLookup = new GridIndexLookup<kt_int8u>(pCorrelationGrid);

  return pScanMatcher;
}

/**
 * Match given scan against set of scans
 * @param pScan scan being scan-matched
 * @param rBaseScans set of scans whose points will mark cells in grid as being occupied
 * @param rMean output parameter of mean (best pose) of match
 * @param rCovariance output parameter of covariance of match
 * @param doPenalize whether to penalize matches further from the search center
 * @param doRefineMatch whether to do finer-grained matching if coarse match is good (default is true)
 * @return strength of response
 */
template<class T>
kt_double ScanMatcher::MatchScan(
  LocalizedRangeScan * pScan, const T & rBaseScans, Pose2 & rMean,
  Matrix3 & rCovariance, kt_bool doPenalize, kt_bool doRefineMatch)
{
#ifdef KARTO_DEBUG
  std::chrono::time_point<std::chrono::system_clock> start, end;
  start = std::chrono::system_clock::now(); 

  std::cout << "\nDoing MatchScan\n" << std::endl;
#endif 
  ///////////////////////////////////////
  // set scan pose to be center of grid

  // 1. get scan position
  Pose2 scanPose = pScan->GetSensorPose();

  // scan has no readings; cannot do scan matching
  // best guess of pose is based off of adjusted odometer reading
  if (pScan->GetNumberOfRangeReadings() == 0) {
    rMean = scanPose;

    // maximum covariance
    rCovariance(0, 0) = MAX_VARIANCE;    // XX
    rCovariance(1, 1) = MAX_VARIANCE;    // YY
    rCovariance(2, 2) =
      4 * math::Square(m_pMapper->m_pCoarseAngleResolution->GetValue());    // TH*TH

    return 0.0;
  }

  // 2. get size of grid
  Rectangle2<kt_int32s> roi = m_pCorrelationGrid->GetROI();
  
  // 3. compute offset (in meters - lower left corner)
  Vector2<kt_double> offset;
  offset.SetX(scanPose.GetX() - (0.5 * (roi.GetWidth() - 1) * m_pCorrelationGrid->GetResolution()));
  offset.SetY(scanPose.GetY() -
    (0.5 * (roi.GetHeight() - 1) * m_pCorrelationGrid->GetResolution()));

  // 4. set offset
  m_pCorrelationGrid->GetCoordinateConverter()->SetOffset(offset);

  ///////////////////////////////////////

  //TODO: Baha LOOK HERE

  // set up correlation grid
#ifdef KARTO_DEBUG
  std::cout << "scanPose.GetPosition() values " << scanPose.GetPosition() << std::endl;
#endif
  AddScans(rBaseScans, scanPose.GetPosition());
#ifdef KARTO_DEBUG
  std::cout << "m_pSearchSpaceProbs width " << m_pSearchSpaceProbs->GetWidth() << std::endl;
  std::cout << "m_pSearchSpaceProbs height " << m_pSearchSpaceProbs->GetHeight() << std::endl;
#endif
  // compute how far to search in each direction
  Vector2<kt_double> searchDimensions(m_pSearchSpaceProbs->GetWidth(),
    m_pSearchSpaceProbs->GetHeight());
  Vector2<kt_double> coarseSearchOffset(0.5 * (searchDimensions.GetX() - 1) *
    m_pCorrelationGrid->GetResolution(),
    0.5 * (searchDimensions.GetY() - 1) * m_pCorrelationGrid->GetResolution());
#ifdef KARTO_DEBUG
  std::cout << "m_pCorrelationGrid " << m_pCorrelationGrid->GetResolution() << std::endl;
  std::cout << "searchDimensions " << searchDimensions << std::endl;
  std::cout << "coarseSearchOffset " << coarseSearchOffset << std::endl;
#endif
  // a coarse search only checks half the cells in each dimension
  Vector2<kt_double> coarseSearchResolution(2 * m_pCorrelationGrid->GetResolution(),
    2 * m_pCorrelationGrid->GetResolution());

  // actual scan-matching
  kt_double bestResponse = CorrelateScan(pScan, scanPose, coarseSearchOffset,
      coarseSearchResolution,
      m_pMapper->m_pCoarseSearchAngleOffset->GetValue(),
      m_pMapper->m_pCoarseAngleResolution->GetValue(),
      doPenalize, rMean, rCovariance, false);

  if (m_pMapper->m_pUseResponseExpansion->GetValue() == true) {
    if (math::DoubleEqual(bestResponse, 0.0)) {
#ifdef KARTO_DEBUG
      std::cout << "Mapper Info: Expanding response search space!" << std::endl;
#endif
      // try and increase search angle offset with 20 degrees and do another match
      kt_double newSearchAngleOffset = m_pMapper->m_pCoarseSearchAngleOffset->GetValue();
      for (kt_int32u i = 0; i < 3; i++) {
        newSearchAngleOffset += math::DegreesToRadians(20);

        bestResponse = CorrelateScan(pScan, scanPose, coarseSearchOffset, coarseSearchResolution,
            newSearchAngleOffset, m_pMapper->m_pCoarseAngleResolution->GetValue(),
            doPenalize, rMean, rCovariance, false);

        if (math::DoubleEqual(bestResponse, 0.0) == false) {
          break;
        }
      }

#ifdef KARTO_DEBUG
      if (math::DoubleEqual(bestResponse, 0.0)) {
        std::cout << "Mapper Warning: Unable to calculate response!" << std::endl;
      }
#endif
    }
  }

  if (doRefineMatch) {
#ifdef KARTO_DEBUG    
    std::cout << "\n\ndoing refine match" << std::endl;
#endif
    Vector2<kt_double> fineSearchOffset(coarseSearchResolution * 0.5);
    Vector2<kt_double> fineSearchResolution(m_pCorrelationGrid->GetResolution(),
      m_pCorrelationGrid->GetResolution());
    bestResponse = CorrelateScan(pScan, rMean, fineSearchOffset, fineSearchResolution,
        0.5 * m_pMapper->m_pCoarseAngleResolution->GetValue(),
        m_pMapper->m_pFineSearchAngleOffset->GetValue(),
        doPenalize, rMean, rCovariance, true);
#ifdef KARTO_DEBUG
    std::cout << "bestResponse after refine match: " << bestResponse <<"\n\n"<< std::endl;
#endif
  }

#ifdef KARTO_DEBUG
  std::cout << "  BEST POSE = " << rMean << " BEST RESPONSE = " << bestResponse <<
    ",  VARIANCE = " <<
    rCovariance(0, 0) << ", " << rCovariance(1, 1) << std::endl;
#endif
  assert(math::InRange(rMean.GetHeading(), -KT_PI, KT_PI));

#ifdef KARTO_DEBUG
  end = std::chrono::system_clock::now();
  std::chrono::duration<double> elapsed_seconds = end - start;
  std::cout << "-------finished computation of MATCHSCAN at\n"
            << "-------elapsed time: " << elapsed_seconds.count() << "s\n";  
#endif

  return bestResponse;
}
//TODO the scanmatch algoritm running is here check it BAHA 
void ScanMatcher::operator()(const kt_double & y) const
{
  kt_int32u poseResponseCounter;
  kt_int32u x_pose;
  kt_int32u y_pose = std::find(m_yPoses.begin(), m_yPoses.end(), y) - m_yPoses.begin();

  const kt_int32u size_x = m_xPoses.size();

  kt_double newPositionY = m_rSearchCenter.GetY() + y;
  kt_double squareY = math::Square(y);

  for (std::vector<kt_double>::const_iterator xIter = m_xPoses.begin(); xIter != m_xPoses.end();
    ++xIter)
  {
    x_pose = std::distance(m_xPoses.begin(), xIter);
    kt_double x = *xIter;
    kt_double newPositionX = m_rSearchCenter.GetX() + x;
    kt_double squareX = math::Square(x);

    Vector2<kt_int32s> gridPoint =
      m_pCorrelationGrid->WorldToGrid(Vector2<kt_double>(newPositionX, newPositionY));
    kt_int32s gridIndex = m_pCorrelationGrid->GridIndex(gridPoint);
    assert(gridIndex >= 0);

    kt_double angle = 0.0;
    kt_double startAngle = m_rSearchCenter.GetHeading() - m_searchAngleOffset;
    for (kt_int32u angleIndex = 0; angleIndex < m_nAngles; angleIndex++) {
      angle = startAngle + angleIndex * m_searchAngleResolution;

      kt_double response = GetResponse(angleIndex, gridIndex);
      if (m_doPenalize && (math::DoubleEqual(response, 0.0) == false)) {
        // simple model (approximate Gaussian) to take odometry into account
        kt_double squaredDistance = squareX + squareY;
        kt_double distancePenalty = 1.0 - (DISTANCE_PENALTY_GAIN *
          squaredDistance / m_pMapper->m_pDistanceVariancePenalty->GetValue());
        distancePenalty = math::Maximum(distancePenalty,
            m_pMapper->m_pMinimumDistancePenalty->GetValue());

        kt_double squaredAngleDistance = math::Square(angle - m_rSearchCenter.GetHeading());
        kt_double anglePenalty = 1.0 - (ANGLE_PENALTY_GAIN *
          squaredAngleDistance / m_pMapper->m_pAngleVariancePenalty->GetValue());
        anglePenalty = math::Maximum(anglePenalty, m_pMapper->m_pMinimumAnglePenalty->GetValue());

        response *= (distancePenalty * anglePenalty);
      }

      // store response and pose
      poseResponseCounter = (y_pose * size_x + x_pose) * (m_nAngles) + angleIndex;
      m_pPoseResponse[poseResponseCounter] =
        std::pair<kt_double, Pose2>(response, Pose2(newPositionX, newPositionY,
          math::NormalizeAngle(angle)));
    }
  }
}

/**
 * Finds the best pose for the scan centering the search in the correlation grid
 * at the given pose and search in the space by the vector and angular offsets
 * in increments of the given resolutions
 * @param rScan scan to match against correlation grid
 * @param rSearchCenter the center of the search space
 * @param rSearchSpaceOffset searches poses in the area offset by this vector around search center
 * @param rSearchSpaceResolution how fine a granularity to search in the search space
 * @param searchAngleOffset searches poses in the angles offset by this angle around search center
 * @param searchAngleResolution how fine a granularity to search in the angular search space
 * @param doPenalize whether to penalize matches further from the search center
 * @param rMean output parameter of mean (best pose) of match
 * @param rCovariance output parameter of covariance of match
 * @param doingFineMatch whether to do a finer search after coarse search
 * @return strength of response
 */
kt_double ScanMatcher::CorrelateScan(
  LocalizedRangeScan * pScan, const Pose2 & rSearchCenter,
  const Vector2<kt_double> & rSearchSpaceOffset,
  const Vector2<kt_double> & rSearchSpaceResolution,
  kt_double searchAngleOffset, kt_double searchAngleResolution,
  kt_bool doPenalize, Pose2 & rMean, Matrix3 & rCovariance, kt_bool doingFineMatch)
{
#ifdef KARTO_DEBUG
  std::cout << "\n\ninside of CorrelateScan" << std::endl;
  std::cout << "rSearchCenter: " << rSearchCenter << std::endl;
  std::cout << "rSearchSpaceOffset: " << rSearchSpaceOffset << std::endl;
  std::cout << "rSearchSpaceResolution: " << rSearchSpaceResolution << std::endl;
  std::cout << "searchAngleOffset: " << searchAngleOffset << std::endl;
  std::cout << "searchAngleResolution: " << searchAngleResolution << std::endl;
#endif
  assert(searchAngleResolution != 0.0);

  // setup lookup arrays
  m_pGridLookup->ComputeOffsets(pScan,
    rSearchCenter.GetHeading(), searchAngleOffset, searchAngleResolution);

  // only initialize probability grid if computing positional covariance (during coarse match)
  if (!doingFineMatch) {
    m_pSearchSpaceProbs->Clear();

    // position search grid - finds lower left corner of search grid
    Vector2<kt_double> offset(rSearchCenter.GetPosition() - rSearchSpaceOffset);
    m_pSearchSpaceProbs->GetCoordinateConverter()->SetOffset(offset);
  }

  // calculate position arrays

  m_xPoses.clear();
  kt_int32u nX = static_cast<kt_int32u>(math::Round(rSearchSpaceOffset.GetX() *
    2.0 / rSearchSpaceResolution.GetX()) + 1);
  kt_double startX = -rSearchSpaceOffset.GetX();
  for (kt_int32u xIndex = 0; xIndex < nX; xIndex++) {
    m_xPoses.push_back(startX + xIndex * rSearchSpaceResolution.GetX());
  }
  assert(math::DoubleEqual(m_xPoses.back(), -startX));

  m_yPoses.clear();
  kt_int32u nY = static_cast<kt_int32u>(math::Round(rSearchSpaceOffset.GetY() *
    2.0 / rSearchSpaceResolution.GetY()) + 1);
  kt_double startY = -rSearchSpaceOffset.GetY();
  for (kt_int32u yIndex = 0; yIndex < nY; yIndex++) {
    m_yPoses.push_back(startY + yIndex * rSearchSpaceResolution.GetY());
  }
  assert(math::DoubleEqual(m_yPoses.back(), -startY));

  // mx ve my poses  benim grid size ımdaki resamplelanmış pose ları tekabul ediyor 
  // burayı şu anlık açmaya gerek yok yapığı şey belirlenen çözünürlük kadar rsearch center
  // dan başlayarak + - tarafa kadar grid size kadar çözünürlükte yeni değer atamak ve bu değerleri
  // scanmatch hesabına sokup best response bulmak.

  // std::cout << "m_xPoses: ";
  // for (const auto& x : m_xPoses) {
  //     std::cout << x << " ";
  // }
  // std::cout << std::endl;

  // std::cout << "m_yPoses: ";
  // for (const auto& y : m_yPoses) {
  //     std::cout << y << " ";
  // }
  // std::cout << std::endl;


  // calculate pose response array size
  kt_int32u nAngles =
    static_cast<kt_int32u>(math::Round(searchAngleOffset * 2.0 / searchAngleResolution) + 1);

  kt_int32u poseResponseSize = static_cast<kt_int32u>(m_xPoses.size() * m_yPoses.size() * nAngles);

  // allocate array
  m_pPoseResponse = new std::pair<kt_double, Pose2>[poseResponseSize];

  Vector2<kt_int32s> startGridPoint =
    m_pCorrelationGrid->WorldToGrid(Vector2<kt_double>(rSearchCenter.GetX() +
      startX, rSearchCenter.GetY() + startY));
#ifdef KARTO_DEBUG
  std::cout << "startGridPoint: (" << startGridPoint.GetX() << ", " 
            << startGridPoint.GetY() << ")" << std::endl;
  std::cout << "doingFineMatch: " << doingFineMatch << std::endl;
#endif  
  // this isn't good but its the fastest way to iterate. Should clean up later.
  m_rSearchCenter = rSearchCenter;
  m_searchAngleOffset = searchAngleOffset;
  m_nAngles = nAngles;
  m_searchAngleResolution = searchAngleResolution;
  m_doPenalize = doPenalize;
  tbb::parallel_for_each(m_yPoses, (*this));

  // find value of best response (in [0; 1])
  kt_double bestResponse = -1;
  
  for (kt_int32u i = 0; i < poseResponseSize; i++) {
    bestResponse = math::Maximum(bestResponse, m_pPoseResponse[i].first);    
    // std::cout << "bestresponse " << m_pPoseResponse[i].first << "pose" << m_pPoseResponse[i].second.GetPosition() << "heading" << m_pPoseResponse[i].second.GetHeading() << std::endl; 
    // will compute positional covariance, save best relative probability for each cell
    if (!doingFineMatch) {
      const Pose2 & rPose = m_pPoseResponse[i].second;
      Vector2<kt_int32s> grid = m_pSearchSpaceProbs->WorldToGrid(rPose.GetPosition());
      kt_double * ptr;

      try {
        ptr = (kt_double *)(m_pSearchSpaceProbs->GetDataPointer(grid));  // NOLINT
      } catch (...) {
        throw std::runtime_error("Mapper FATAL ERROR - "
                "unable to get pointer in probability search!");
      }

      if (ptr == NULL) {
        throw std::runtime_error("Mapper FATAL ERROR - "
                "Index out of range in probability search!");
      }

      *ptr = math::Maximum(m_pPoseResponse[i].first, *ptr);
    }
  }
  //TODO CHECK HERE
  // average all poses with same highest response
  Vector2<kt_double> averagePosition;
  kt_double thetaX = 0.0;
  kt_double thetaY = 0.0;
  kt_int32s averagePoseCount = 0;
  for (kt_int32u i = 0; i < poseResponseSize; i++) {
    // std::cout<< "m_pPoseResponse[i].second.GetPosition();"<< m_pPoseResponse[i].second.GetPosition() << std::endl;
    if (math::DoubleEqual(m_pPoseResponse[i].first, bestResponse)) {
      averagePosition += m_pPoseResponse[i].second.GetPosition();

      kt_double heading = m_pPoseResponse[i].second.GetHeading();
      thetaX += cos(heading);
      thetaY += sin(heading);

      averagePoseCount++;
    }
  }

  Pose2 averagePose;
  if (averagePoseCount > 0) {
    averagePosition /= averagePoseCount;

    thetaX /= averagePoseCount;
    thetaY /= averagePoseCount;

    averagePose = Pose2(averagePosition, atan2(thetaY, thetaX));
  } else {
    throw std::runtime_error("Mapper FATAL ERROR - Unable to find best position");
  }

  // delete pose response array
  delete[] m_pPoseResponse;
  m_pPoseResponse = nullptr;

#ifdef KARTO_DEBUG
  std::cout << "bestPose: " << averagePose << std::endl;
  std::cout << "bestResponse: " << bestResponse << std::endl;
#endif

  if (!doingFineMatch) {
    ComputePositionalCovariance(averagePose, bestResponse, rSearchCenter, rSearchSpaceOffset,
      rSearchSpaceResolution, searchAngleResolution, rCovariance);
  } else {
    ComputeAngularCovariance(averagePose, bestResponse, rSearchCenter,
      searchAngleOffset, searchAngleResolution, rCovariance);
  }

  rMean = averagePose;

#ifdef KARTO_DEBUG
  std::cout << "averagePose: " << averagePose << std::endl;
  std::cout << "bestResponse: " << bestResponse << std::endl;
#endif


  if (bestResponse > 1.0) {
    bestResponse = 1.0;
  }

  assert(math::InRange(bestResponse, 0.0, 1.0));
  assert(math::InRange(rMean.GetHeading(), -KT_PI, KT_PI));

  return bestResponse;
}

/**
 * Computes the positional covariance of the best pose
 * @param rBestPose
 * @param bestResponse
 * @param rSearchCenter
 * @param rSearchSpaceOffset
 * @param rSearchSpaceResolution
 * @param searchAngleResolution
 * @param rCovariance
 */
void ScanMatcher::ComputePositionalCovariance(
  const Pose2 & rBestPose, kt_double bestResponse,
  const Pose2 & rSearchCenter,
  const Vector2<kt_double> & rSearchSpaceOffset,
  const Vector2<kt_double> & rSearchSpaceResolution,
  kt_double searchAngleResolution, Matrix3 & rCovariance)
{
  // reset covariance to identity matrix
  rCovariance.SetToIdentity();

  // if best response is vary small return max variance
  if (bestResponse < KT_TOLERANCE) {
    rCovariance(0, 0) = MAX_VARIANCE;    // XX
    rCovariance(1, 1) = MAX_VARIANCE;    // YY
    rCovariance(2, 2) = 4 * math::Square(searchAngleResolution);    // TH*TH

    return;
  }

  kt_double accumulatedVarianceXX = 0;
  kt_double accumulatedVarianceXY = 0;
  kt_double accumulatedVarianceYY = 0;
  kt_double norm = 0;

  kt_double dx = rBestPose.GetX() - rSearchCenter.GetX();
  kt_double dy = rBestPose.GetY() - rSearchCenter.GetY();

  kt_double offsetX = rSearchSpaceOffset.GetX();
  kt_double offsetY = rSearchSpaceOffset.GetY();

  kt_int32u nX =
    static_cast<kt_int32u>(math::Round(offsetX * 2.0 / rSearchSpaceResolution.GetX()) + 1);
  kt_double startX = -offsetX;
  assert(math::DoubleEqual(startX + (nX - 1) * rSearchSpaceResolution.GetX(), -startX));

  kt_int32u nY =
    static_cast<kt_int32u>(math::Round(offsetY * 2.0 / rSearchSpaceResolution.GetY()) + 1);
  kt_double startY = -offsetY;
  assert(math::DoubleEqual(startY + (nY - 1) * rSearchSpaceResolution.GetY(), -startY));

  for (kt_int32u yIndex = 0; yIndex < nY; yIndex++) {
    kt_double y = startY + yIndex * rSearchSpaceResolution.GetY();

    for (kt_int32u xIndex = 0; xIndex < nX; xIndex++) {
      kt_double x = startX + xIndex * rSearchSpaceResolution.GetX();

      Vector2<kt_int32s> gridPoint =
        m_pSearchSpaceProbs->WorldToGrid(Vector2<kt_double>(rSearchCenter.GetX() + x,
          rSearchCenter.GetY() + y));
      kt_double response = *(m_pSearchSpaceProbs->GetDataPointer(gridPoint));

      // response is not a low response
      if (response >= (bestResponse - 0.1)) {
        norm += response;
        accumulatedVarianceXX += (math::Square(x - dx) * response);
        accumulatedVarianceXY += ((x - dx) * (y - dy) * response);
        accumulatedVarianceYY += (math::Square(y - dy) * response);
      }
    }
  }

  if (norm > KT_TOLERANCE) {
    kt_double varianceXX = accumulatedVarianceXX / norm;
    kt_double varianceXY = accumulatedVarianceXY / norm;
    kt_double varianceYY = accumulatedVarianceYY / norm;
    kt_double varianceTHTH = 4 * math::Square(searchAngleResolution);

    // lower-bound variances so that they are not too small;
    // ensures that links are not too tight
    kt_double minVarianceXX = 0.1 * math::Square(rSearchSpaceResolution.GetX());
    kt_double minVarianceYY = 0.1 * math::Square(rSearchSpaceResolution.GetY());
    varianceXX = math::Maximum(varianceXX, minVarianceXX);
    varianceYY = math::Maximum(varianceYY, minVarianceYY);

    // increase variance for poorer responses
    kt_double multiplier = 1.0 / bestResponse;
    rCovariance(0, 0) = varianceXX * multiplier;
    rCovariance(0, 1) = varianceXY * multiplier;
    rCovariance(1, 0) = varianceXY * multiplier;
    rCovariance(1, 1) = varianceYY * multiplier;
    rCovariance(2, 2) = varianceTHTH;    // this value will be set in ComputeAngularCovariance
  }

  // if values are 0, set to MAX_VARIANCE
  // values might be 0 if points are too sparse and thus don't hit other points
  if (math::DoubleEqual(rCovariance(0, 0), 0.0)) {
    rCovariance(0, 0) = MAX_VARIANCE;
  }

  if (math::DoubleEqual(rCovariance(1, 1), 0.0)) {
    rCovariance(1, 1) = MAX_VARIANCE;
  }
}

/**
 * Computes the angular covariance of the best pose
 * @param rBestPose
 * @param bestResponse
 * @param rSearchCenter
 * @param rSearchAngleOffset
 * @param searchAngleResolution
 * @param rCovariance
 */
void ScanMatcher::ComputeAngularCovariance(
  const Pose2 & rBestPose,
  kt_double bestResponse,
  const Pose2 & rSearchCenter,
  kt_double searchAngleOffset,
  kt_double searchAngleResolution,
  Matrix3 & rCovariance)
{
  // NOTE: do not reset covariance matrix

  // normalize angle difference
  kt_double bestAngle = math::NormalizeAngleDifference(
    rBestPose.GetHeading(), rSearchCenter.GetHeading());

  Vector2<kt_int32s> gridPoint = m_pCorrelationGrid->WorldToGrid(rBestPose.GetPosition());
  kt_int32s gridIndex = m_pCorrelationGrid->GridIndex(gridPoint);

  kt_int32u nAngles =
    static_cast<kt_int32u>(math::Round(searchAngleOffset * 2 / searchAngleResolution) + 1);

  kt_double angle = 0.0;
  kt_double startAngle = rSearchCenter.GetHeading() - searchAngleOffset;

  kt_double norm = 0.0;
  kt_double accumulatedVarianceThTh = 0.0;
  for (kt_int32u angleIndex = 0; angleIndex < nAngles; angleIndex++) {
    angle = startAngle + angleIndex * searchAngleResolution;
    kt_double response = GetResponse(angleIndex, gridIndex);

    // response is not a low response
    if (response >= (bestResponse - 0.1)) {
      norm += response;
      accumulatedVarianceThTh += (math::Square(angle - bestAngle) * response);
    }
  }
  assert(math::DoubleEqual(angle, rSearchCenter.GetHeading() + searchAngleOffset));

  if (norm > KT_TOLERANCE) {
    if (accumulatedVarianceThTh < KT_TOLERANCE) {
      accumulatedVarianceThTh = math::Square(searchAngleResolution);
    }

    accumulatedVarianceThTh /= norm;
  } else {
    accumulatedVarianceThTh = 1000 * math::Square(searchAngleResolution);
  }

  rCovariance(2, 2) = accumulatedVarianceThTh;
}

/**
 * Marks cells where scans' points hit as being occupied
 * @param rScans scans whose points will mark cells in grid as being occupied
 * @param viewPoint do not add points that belong to scans "opposite" the view point
 */
void ScanMatcher::AddScans(const LocalizedRangeScanVector & rScans, Vector2<kt_double> viewPoint)
{
  m_pCorrelationGrid->Clear();

  // add all scans to grid
  const_forEach(LocalizedRangeScanVector, &rScans)
  {
    if (*iter == NULL) {
      continue;
    }

    AddScan(*iter, viewPoint);
  }
}

/**
 * Marks cells where scans' points hit as being occupied
 * @param rScans scans whose points will mark cells in grid as being occupied
 * @param viewPoint do not add points that belong to scans "opposite" the view point
 */
void ScanMatcher::AddScans(const LocalizedRangeScanMap & rScans, Vector2<kt_double> viewPoint)
{
  m_pCorrelationGrid->Clear();

  // add all scans to grid
  const_forEach(LocalizedRangeScanMap, &rScans)
  {
    if (iter->second == NULL) {
      continue;
    }

    AddScan(iter->second, viewPoint);
  }
}

/**
 * Marks cells where scans' points hit as being occupied.  Can smear points as they are added.
 * @param pScan scan whose points will mark cells in grid as being occupied
 * @param viewPoint do not add points that belong to scans "opposite" the view point
 * @param doSmear whether the points will be smeared
 */
void ScanMatcher::AddScan(
  LocalizedRangeScan * pScan, const Vector2<kt_double> & rViewPoint,
  kt_bool doSmear)
{
  PointVectorDouble validPoints = FindValidPoints(pScan, rViewPoint);

#ifdef KARTO_DEBUG
  if (!validPoints.empty()) {
    std::cout <<"validPoints is representing added points from chain" << std::endl;
    std::cout << "validPoints: (" << validPoints.begin()->GetX() << ", "
              << validPoints.begin()->GetY() << ")" << std::endl;
  } else {
    std::cout << "validPoints is empty!" << std::endl;
  }
#endif
  // put in all valid points
  const_forEach(PointVectorDouble, &validPoints)
  {
    Vector2<kt_int32s> gridPoint = m_pCorrelationGrid->WorldToGrid(*iter);
    if (!math::IsUpTo(gridPoint.GetX(), m_pCorrelationGrid->GetROI().GetWidth()) ||
      !math::IsUpTo(gridPoint.GetY(), m_pCorrelationGrid->GetROI().GetHeight()))
    {
      // point not in grid
      continue;
    }

    int gridIndex = m_pCorrelationGrid->GridIndex(gridPoint);

    // set grid cell as occupied
    if (m_pCorrelationGrid->GetDataPointer()[gridIndex] == GridStates_Occupied) {
      // value already set
      continue;
    }

    m_pCorrelationGrid->GetDataPointer()[gridIndex] = GridStates_Occupied;
    // smear grid
    if (doSmear == true) {
      m_pCorrelationGrid->SmearPoint(gridPoint);
    }
  }
}

/**
 * Compute which points in a scan are on the same side as the given viewpoint
 * @param pScan
 * @param rViewPoint
 * @return points on the same side
 */
PointVectorDouble ScanMatcher::FindValidPoints(
  LocalizedRangeScan * pScan,
  const Vector2<kt_double> & rViewPoint) const
{
  const PointVectorDouble & rPointReadings = pScan->GetPointReadings();

  // points must be at least 10 cm away when making comparisons of inside/outside of viewpoint
  const kt_double minSquareDistance = math::Square(0.1);    // in m^2

  // this iterator lags from the main iterator adding points only when the points are on
  // the same side as the viewpoint
  PointVectorDouble::const_iterator trailingPointIter = rPointReadings.begin();
  PointVectorDouble validPoints;

  Vector2<kt_double> firstPoint;
  kt_bool firstTime = true;
  const_forEach(PointVectorDouble, &rPointReadings)
  {
    Vector2<kt_double> currentPoint = *iter;

    if (firstTime && !std::isnan(currentPoint.GetX()) && !std::isnan(currentPoint.GetY())) {
      firstPoint = currentPoint;
      firstTime = false;
    }

    Vector2<kt_double> delta = firstPoint - currentPoint;
    
    if (delta.SquaredLength() > minSquareDistance) {
      // This compute the Determinant (viewPoint FirstPoint, viewPoint currentPoint)
      // Which computes the direction of rotation, if the rotation is counterclock
      // wise then we are looking at data we should keep. If it's negative rotation
      // we should not included in in the matching
      // have enough distance, check viewpoint
      double a = rViewPoint.GetY() - firstPoint.GetY();
      double b = firstPoint.GetX() - rViewPoint.GetX();
      double c = firstPoint.GetY() * rViewPoint.GetX() - firstPoint.GetX() * rViewPoint.GetY();
      double ss = currentPoint.GetX() * a + currentPoint.GetY() * b + c;

      // reset beginning point
      firstPoint = currentPoint;

      if (ss < 0.0) {  // wrong side, skip and keep going
        trailingPointIter = iter;
      } else {
        for (; trailingPointIter != iter; ++trailingPointIter) {
          validPoints.push_back(*trailingPointIter);
        }
      }
    }
  }

  return validPoints;
}

/**
 * Get response at given position for given rotation (only look up valid points)
 * @param angleIndex
 * @param gridPositionIndex
 * @return response
 */
kt_double ScanMatcher::GetResponse(kt_int32u angleIndex, kt_int32s gridPositionIndex) const
{
  kt_double response = 0.0;

  // add up value for each point
  kt_int8u * pByte = m_pCorrelationGrid->GetDataPointer() + gridPositionIndex;

  const LookupArray * pOffsets = m_pGridLookup->GetLookupArray(angleIndex);
  assert(pOffsets != NULL);

  // get number of points in offset list
  kt_int32u nPoints = pOffsets->GetSize();
  if (nPoints == 0) {
    return response;
  }

  // calculate response
  kt_int32s * pAngleIndexPointer = pOffsets->GetArrayPointer();
  for (kt_int32u i = 0; i < nPoints; i++) {
    // ignore points that fall off the grid
    kt_int32s pointGridIndex = gridPositionIndex + pAngleIndexPointer[i];
    if (!math::IsUpTo(pointGridIndex,
      m_pCorrelationGrid->GetDataSize()) || pAngleIndexPointer[i] == INVALID_SCAN)
    {
      continue;
    }

    // uses index offsets to efficiently find location of point in the grid
    response += pByte[pAngleIndexPointer[i]];
  }

  // normalize response
  response /= (nPoints * GridStates_Occupied);
  assert(fabs(response) <= 1.0);

  return response;
}


////////////////////////////////////////////////////////////////////////////////////////
////////////////////////////////////////////////////////////////////////////////////////
////////////////////////////////////////////////////////////////////////////////////////

template<typename T>
class BreadthFirstTraversal : public GraphTraversal<T>
{
public:
  /**
   * Constructs a breadth-first traverser for the given graph
   */
  BreadthFirstTraversal()
  {
  }
  explicit BreadthFirstTraversal(Graph<T> * pGraph)
  : GraphTraversal<T>(pGraph)
  {
  }

  /**
   * Destructor
   */
  virtual ~BreadthFirstTraversal()
  {
  }

public:
  /**
   * Traverse the graph starting with the given vertex; applies the visitor to visited nodes
   * @param pStartVertex
   * @param pVisitor
   * @return visited vertice scans
   */
  virtual std::vector<T *> TraverseForScans(Vertex<T> * pStartVertex, Visitor<T> * pVisitor)
  {
    std::vector<Vertex<T> *> validVertices = TraverseForVertices(pStartVertex, pVisitor);

    std::vector<T *> objects;
    forEach(typename std::vector<Vertex<T> *>, &validVertices)
    {
      objects.push_back((*iter)->GetObject());
    }

    return objects;
  }

  /**
   * Traverse the graph starting with the given vertex; applies the visitor to visited nodes
   * @param pStartVertex
   * @param pVisitor
   * @return visited vertices
   */
  virtual std::vector<Vertex<T> *> TraverseForVertices(
    Vertex<T> * pStartVertex,
    Visitor<T> * pVisitor)
  {
    std::queue<Vertex<T> *> toVisit;
    std::set<Vertex<T> *> seenVertices;
    std::vector<Vertex<T> *> validVertices;

    toVisit.push(pStartVertex);
    seenVertices.insert(pStartVertex);

    do {
      Vertex<T> * pNext = toVisit.front();
      toVisit.pop();

      if (pNext != NULL && pVisitor->Visit(pNext)) {
        // vertex is valid, explore neighbors
        validVertices.push_back(pNext);

        std::vector<Vertex<T> *> adjacentVertices = pNext->GetAdjacentVertices();
        forEach(typename std::vector<Vertex<T> *>, &adjacentVertices)
        {
          Vertex<T> * pAdjacent = *iter;

          // adjacent vertex has not yet been seen, add to queue for processing
          if (seenVertices.find(pAdjacent) == seenVertices.end()) {
            toVisit.push(pAdjacent);
            seenVertices.insert(pAdjacent);
          }
        }
      }
    } while (toVisit.empty() == false);

    return validVertices;
  }

  friend class boost::serialization::access;
  template<class Archive>
  void serialize(Archive & ar, const unsigned int version)
  {
    ar & BOOST_SERIALIZATION_BASE_OBJECT_NVP(GraphTraversal<T>);
  }
};    // class BreadthFirstTraversal

////////////////////////////////////////////////////////////////////////////////////////
////////////////////////////////////////////////////////////////////////////////////////
////////////////////////////////////////////////////////////////////////////////////////

class NearScanVisitor : public Visitor<LocalizedRangeScan>
{
public:
  NearScanVisitor(LocalizedRangeScan * pScan, kt_double maxDistance, kt_bool useScanBarycenter)
  : m_MaxDistanceSquared(math::Square(maxDistance)),
    m_UseScanBarycenter(useScanBarycenter)
  {
    m_CenterPose = pScan->GetReferencePose(m_UseScanBarycenter);
  }

  virtual kt_bool Visit(Vertex<LocalizedRangeScan> * pVertex)
  {
    try {
      LocalizedRangeScan * pScan = pVertex->GetObject();
      Pose2 pose = pScan->GetReferencePose(m_UseScanBarycenter);
      kt_double squaredDistance = pose.GetPosition().SquaredDistance(m_CenterPose.GetPosition());
      return squaredDistance <= m_MaxDistanceSquared - KT_TOLERANCE;
    } catch (...) {
      // relocalization vertex elements missing
      std::cout << "Unable to visit valid vertex elements!" << std::endl;
      return false;
    }
  }

protected:
  Pose2 m_CenterPose;
  kt_double m_MaxDistanceSquared;
  kt_bool m_UseScanBarycenter;
  friend class boost::serialization::access;
  template<class Archive>
  void serialize(Archive & ar, const unsigned int version)
  {
    ar & BOOST_SERIALIZATION_BASE_OBJECT_NVP(Visitor<LocalizedRangeScan>);
    ar & BOOST_SERIALIZATION_NVP(m_CenterPose);
    ar & BOOST_SERIALIZATION_NVP(m_MaxDistanceSquared);
    ar & BOOST_SERIALIZATION_NVP(m_UseScanBarycenter);
  }
};    // NearScanVisitor

////////////////////////////////////////////////////////////////////////////////////////
////////////////////////////////////////////////////////////////////////////////////////
////////////////////////////////////////////////////////////////////////////////////////

class NearPoseVisitor : public Visitor<LocalizedRangeScan>
{
public:
  NearPoseVisitor(Pose2 refPose, kt_double maxDistance, kt_bool useScanBarycenter)
  : m_MaxDistanceSquared(math::Square(maxDistance)),
    m_UseScanBarycenter(useScanBarycenter)
  {
    m_CenterPose = refPose;
  }

  virtual kt_bool Visit(Vertex<LocalizedRangeScan> * pVertex)
  {
    LocalizedRangeScan * pScan = pVertex->GetObject();

    Pose2 pose = pScan->GetReferencePose(m_UseScanBarycenter);

    kt_double squaredDistance = pose.GetPosition().SquaredDistance(m_CenterPose.GetPosition());
    return squaredDistance <= m_MaxDistanceSquared - KT_TOLERANCE;
  }

protected:
  Pose2 m_CenterPose;
  kt_double m_MaxDistanceSquared;
  kt_bool m_UseScanBarycenter;
  friend class boost::serialization::access;
  template<class Archive>
  void serialize(Archive & ar, const unsigned int version)
  {
    ar & BOOST_SERIALIZATION_BASE_OBJECT_NVP(Visitor<LocalizedRangeScan>);
    ar & BOOST_SERIALIZATION_NVP(m_CenterPose);
    ar & BOOST_SERIALIZATION_NVP(m_MaxDistanceSquared);
    ar & BOOST_SERIALIZATION_NVP(m_UseScanBarycenter);
  }
};    // NearPoseVisitor

////////////////////////////////////////////////////////////////////////////////////////
////////////////////////////////////////////////////////////////////////////////////////
////////////////////////////////////////////////////////////////////////////////////////


MapperGraph::MapperGraph(Mapper * pMapper, kt_double rangeThreshold)
: m_pMapper(pMapper)
{
  m_pLoopScanMatcher = ScanMatcher::Create(pMapper,
    m_pMapper->m_pLoopSearchSpaceDimension->GetValue(),
    m_pMapper->m_pLoopSearchSpaceResolution->GetValue(),
    m_pMapper->m_pLoopSearchSpaceSmearDeviation->GetValue(), rangeThreshold);
  assert(m_pLoopScanMatcher);

  m_pTraversal = new BreadthFirstTraversal<LocalizedRangeScan>(this);
}

MapperGraph::~MapperGraph()
{
  if (m_pLoopScanMatcher) {
    delete m_pLoopScanMatcher;
    m_pLoopScanMatcher = NULL;
  }
  if (m_pTraversal) {
    delete m_pTraversal;
    m_pTraversal = NULL;
  }
}

Vertex<LocalizedRangeScan> * MapperGraph::AddVertex(LocalizedRangeScan * pScan)
{
  assert(pScan);

  if (pScan != NULL) {
    Vertex<LocalizedRangeScan> * pVertex = new Vertex<LocalizedRangeScan>(pScan);
    Graph<LocalizedRangeScan>::AddVertex(pScan->GetSensorName(), pVertex);
    if (m_pMapper->m_pScanOptimizer != NULL) {
      m_pMapper->m_pScanOptimizer->AddNode(pVertex);
    }
    return pVertex;
  }

  return nullptr;
}

void MapperGraph::AddEdges(LocalizedRangeScan * pScan, const Matrix3 & rCovariance)
{
  MapperSensorManager * pSensorManager = m_pMapper->m_pMapperSensorManager;

  const Name rSensorName = pScan->GetSensorName();

  // link to previous scan
  kt_int32s previousScanNum = pScan->GetStateId() - 1;
  if (pSensorManager->GetLastScan(rSensorName) != NULL) {
    assert(previousScanNum >= 0);
    LocalizedRangeScan * pPrevScan = pSensorManager->GetScan(rSensorName, previousScanNum);
    if (!pPrevScan) {
      return;
    }
    LinkScans(pPrevScan, pScan, pScan->GetSensorPose(), rCovariance);
  }

  Pose2Vector means;
  std::vector<Matrix3> covariances;

  // first scan (link to first scan of other robots)
  if (pSensorManager->GetLastScan(rSensorName) == NULL) {
    assert(pSensorManager->GetScans(rSensorName).size() == 1);

    std::vector<Name> deviceNames = pSensorManager->GetSensorNames();
    forEach(std::vector<Name>, &deviceNames)
    {
      const Name & rCandidateSensorName = *iter;

      // skip if candidate device is the same or other device has no scans
      if ((rCandidateSensorName == rSensorName) ||
        (pSensorManager->GetScans(rCandidateSensorName).empty()))
      {
        continue;
      }

      Pose2 bestPose;
      Matrix3 covariance;
      kt_double response = m_pMapper->m_pSequentialScanMatcher->MatchScan<LocalizedRangeScanMap>(
        pScan,
        pSensorManager->GetScans(rCandidateSensorName),
        bestPose, covariance);
      LinkScans(pSensorManager->GetScan(rCandidateSensorName, 0), pScan, bestPose, covariance);

      // only add to means and covariances if response was high "enough"
      if (response > m_pMapper->m_pLinkMatchMinimumResponseFine->GetValue()) {
        means.push_back(bestPose);
        covariances.push_back(covariance);
      }
    }
  } else {
    // link to running scans
    Pose2 scanPose = pScan->GetSensorPose();
    means.push_back(scanPose);
    covariances.push_back(rCovariance);
    LinkChainToScan(pSensorManager->GetRunningScans(rSensorName), pScan, scanPose, rCovariance);
  }

  // link to other near chains (chains that include new scan are invalid)
  LinkNearChains(pScan, means, covariances);

  if (!means.empty()) {
    pScan->SetSensorPose(ComputeWeightedMean(means, covariances));
  }
}

kt_bool MapperGraph::TryCloseLoop(LocalizedRangeScan * pScan, const Name & rSensorName)
{
  kt_bool loopClosed = false;

  kt_int32u scanIndex = 0;

  LocalizedRangeScanVector candidateChain = FindPossibleLoopClosure(pScan, rSensorName, scanIndex);

#ifdef KARTO_DEBUG
  std::cout << "TryCloseLoop candidateChain size: " << candidateChain.size() << std::endl;
#endif

  while (!candidateChain.empty()) {
#ifdef KARTO_DEBUG
    std::cout << "Checking of the candidatecChainsize inside of Loop CLosure: " << candidateChain.size() << std::endl;
    using namespace std::chrono;

    std::chrono::time_point<std::chrono::system_clock> start, end;  
    start = std::chrono::system_clock::now();
#endif
    Pose2 bestPose;
    Matrix3 covariance;
    std::cout << "-----------------the next scan match is from trycloseloop------------" << std::endl;
    kt_double coarseResponse = m_pLoopScanMatcher->MatchScan(pScan, candidateChain,
        bestPose, covariance, false, false);

    /*
    * purpose of equal to best_response is; Instead of {double} type {kt_double} doesn't mean anything inside the slam_toolbox_common. 
    * The reason for getting the bestresponse here instead of the Matchscan function is that the other functions calling Matchscan always >>> 
    * receive outputs greater than 0.5 from bestresponse, regardless of whether the robot's position is correct or not.
    */
    auto best_solution_info = std::make_shared<Mapper::LocalizationInfos>();

    best_solution_info->bestResponse = coarseResponse;
    best_solution_info->bestPoseX = pScan->GetSensorPose().GetX();
    best_solution_info->bestPoseY = pScan->GetSensorPose().GetY();

    try
    {
        m_pMapper->SetBestResponse(best_solution_info);   
    }
    catch (std::exception & e) {
        throw std::runtime_error("LOCALIZATIONHEALTH PUBLISHER FATAL ERROR - unable to publish set best response!");
    }

    std::stringstream stream;
    stream << "COARSE RESPONSE: " << coarseResponse <<
      " (> " << m_pMapper->m_pLoopMatchMinimumResponseCoarse->GetValue() << ")" <<
      std::endl;
    stream << "            var: " << covariance(0, 0) << ",  " << covariance(1, 1) <<
      " (< " << m_pMapper->m_pLoopMatchMaximumVarianceCoarse->GetValue() << ")";
#ifdef KARTO_DEBUG
    std::cout << "Coarse Response: " << coarseResponse << " (> " << m_pMapper->m_pLoopMatchMinimumResponseCoarse->GetValue() << ")" << std::endl;
    std::cout << "search_space_dimension " << m_pMapper->m_pCorrelationSearchSpaceDimension->GetValue() << std::endl;
    std::cout << "loop_search_dimension " << m_pMapper->m_pLoopSearchSpaceDimension->GetValue() << std::endl;
    std::cout << "search_space_resolution " << m_pMapper->m_pCorrelationSearchSpaceResolution->GetValue() << std::endl;
    std::cout << "search_space_smear_deviation " << m_pMapper->m_pCorrelationSearchSpaceSmearDeviation->GetValue() << std::endl;
#endif
    m_pMapper->FireLoopClosureCheck(stream.str());

    if ((coarseResponse > m_pMapper->m_pLoopMatchMinimumResponseCoarse->GetValue()) &&
      (covariance(0, 0) < m_pMapper->m_pLoopMatchMaximumVarianceCoarse->GetValue()) &&
      (covariance(1, 1) < m_pMapper->m_pLoopMatchMaximumVarianceCoarse->GetValue()))
    {
#ifdef KARTO_DEBUG
    std::cout << "\n\n\nLast founded pose and response are fine checking fineresponse\n\n\n " << std::endl;
#endif
      LocalizedRangeScan tmpScan(pScan->GetSensorName(), pScan->GetRangeReadingsVector());
      tmpScan.SetUniqueId(pScan->GetUniqueId());
      tmpScan.SetTime(pScan->GetTime());
      tmpScan.SetStateId(pScan->GetStateId());
      tmpScan.SetCorrectedPose(pScan->GetCorrectedPose());
      tmpScan.SetSensorPose(bestPose);    // This also updates OdometricPose.
      kt_double fineResponse = m_pMapper->m_pSequentialScanMatcher->MatchScan(&tmpScan,
          candidateChain,
          bestPose, covariance, false);

      std::stringstream stream1;
      stream1 << "FINE RESPONSE: " << fineResponse << " (>" <<
        m_pMapper->m_pLoopMatchMinimumResponseFine->GetValue() << ")" << std::endl;
      m_pMapper->FireLoopClosureCheck(stream1.str());

      if (fineResponse < m_pMapper->m_pLoopMatchMinimumResponseFine->GetValue()) {
        m_pMapper->FireLoopClosureCheck("REJECTED!");
      } else {
        m_pMapper->FireBeginLoopClosure("Closing loop...");

        auto best_solution_info = std::make_shared<Mapper::LocalizationInfos>(); 

        best_solution_info->bestResponse = fineResponse;
        best_solution_info->bestPoseX = pScan->GetSensorPose().GetX();
        best_solution_info->bestPoseY = pScan->GetSensorPose().GetY();

        try
        {
            m_pMapper->SetBestResponse(best_solution_info);   
        }
        catch (std::exception & e) {
            throw std::runtime_error("LOCALIZATIONHEALTH PUBLISHER FATAL ERROR - unable to publish set best response!");
        }
        
        pScan->SetSensorPose(bestPose);
        LinkChainToScan(candidateChain, pScan, bestPose, covariance);

#ifdef KARTO_DEBUG
    std::cout << "\n\n\nLoop Closed!, starting pose correction\n\n\n " << std::endl;
    std::cout << "\n bestPose: " << bestPose << " bestResponse: " << fineResponse << std::endl;
    std::cout << "pscan sensor pose: " << pScan->GetSensorPose() << std::endl;
    std::cout << "pscan corrected pose: " << pScan->GetCorrectedPose() << std::endl;
    std::cout << "pscan odometric pose: " << pScan->GetOdometricPose() << std::endl;
#endif
        CorrectPoses();
#ifdef KARTO_DEBUG
    std::cout << "pscan sensor pose: " << pScan->GetSensorPose() << std::endl;
    std::cout << "pscan corrected pose: " << pScan->GetCorrectedPose() << std::endl;
    std::cout << "pscan odometric pose: " << pScan->GetOdometricPose() << std::endl;
    std::cout << "\n\n\nLoop Closed!, finished pose correction\n\n\n " << std::endl;
#endif

        m_pMapper->FireEndLoopClosure("Loop closed!");

        loopClosed = true;
        // TODO baha added here EKleme sebebim uzunca şudur:
        // İlk önce robot loopclosure paramereleri ile matchscan atıyor bu değer 0.35 ve cov düşük ise while döngüsü içerisine giriyor.
        // bu while döngüsü içerisinde bulunduğu konumu referans alaraktan tekrarda bir matchscan atıyor bu değer 0.45 den yüksk ise
        // loopclosure yapıyor ve TRUE diyor. devamında ise tekrardan findpossibleloopclosure a giriyor şimdi burada ne oluyor peki
        // tekrardan girince yeni chain ler buluyor ve bu yeni bulduğu chainlere göre tekrardan işleme tabi tutuyor burada referans atıyorum.
        // terminal referansı:
        //Checking of the candidatecChainsize inside of Loop CLosure: 7
        // Doing MatchScan

        // scanPose.GetPosition() values 0.605067 4.825724
        // validPoints: (-3.218281, 4.160619)
        // validPoints: (-inf, inf)
        // validPoints: (-inf, inf)
        // validPoints: (-1.570163, 3.980981)
        // validPoints: (-inf, inf)
        // validPoints: (-inf, inf)
        // validPoints: (-inf, inf)
        // kod fiinish

        // burada ise tekrarda amtch arayınca buradaki verilere göre

        // bestPose: -4.594933 0.625724 -0.244379
        //  bestResponse: 0.250306
        //  averagePose: -4.594933 0.625724 -0.244379
        //  bestResponse: 0.250306
        //  BEST POSE = -4.594933 0.625724 -0.244379 BEST RESPONSE = 0.250306,

        // inanılmaz saçma bir depğer atıyor.. fakat zaten beim konumum doğruı ve 0.65 vemrişti ilk healtte niye tekrardan hesapolamaya giriyor
        // byunu çözmek için direkt loopClosed değerini returnledim burada. ve bu değer true ise döngüden çıkıyor ve işlemi bitiriyor.
#ifdef KARTO_DEBUG
    std::cout << std::boolalpha << "Output of Loop Closure: " << loopClosed << std::endl;
#endif

<<<<<<< HEAD
      // return loopClosed;   // default is false
=======
        return loopClosed;
>>>>>>> f4edd8f1
      }
    }
    candidateChain = FindPossibleLoopClosure(pScan, rSensorName, scanIndex);

#ifdef KARTO_DEBUG
  std::cout << std::boolalpha << "Output of Loop Closure: " << loopClosed << std::endl;
  std::cout << "pscan sensor pose: " << pScan->GetSensorPose() << std::endl;
  std::cout << "pscan odometric pose: " << pScan->GetOdometricPose() << std::endl;

  end = std::chrono::system_clock::now();
  std::chrono::duration<double> elapsed_seconds = end - start;
  std::cout << "----------Calculated time of Matchscan after triggered\n"
            << "----------INSIDE OF WHILE LOOPCLOSURE but its false function\n" 
            << "----------elapsed time: " << elapsed_seconds.count() << "s\n"; 
#endif
  }

  return loopClosed;
}

LocalizedRangeScan * MapperGraph::GetClosestScanToPose(
  const LocalizedRangeScanVector & rScans,
  const Pose2 & rPose) const
{
  LocalizedRangeScan * pClosestScan = NULL;
  kt_double bestSquaredDistance = DBL_MAX;

  const_forEach(LocalizedRangeScanVector, &rScans)
  {
    Pose2 scanPose = (*iter)->GetReferencePose(m_pMapper->m_pUseScanBarycenter->GetValue());

    kt_double squaredDistance = rPose.GetPosition().SquaredDistance(scanPose.GetPosition());
    if (squaredDistance < bestSquaredDistance) {
      bestSquaredDistance = squaredDistance;
      pClosestScan = *iter;
    }
  }

  return pClosestScan;
}

Edge<LocalizedRangeScan> * MapperGraph::AddEdge(
  LocalizedRangeScan * pSourceScan,
  LocalizedRangeScan * pTargetScan, kt_bool & rIsNewEdge)
{
  std::map<int,
    Vertex<LocalizedRangeScan> *>::iterator v1 = m_Vertices[pSourceScan->GetSensorName()].find(
    pSourceScan->GetStateId());
  std::map<int,
    Vertex<LocalizedRangeScan> *>::iterator v2 = m_Vertices[pTargetScan->GetSensorName()].find(
    pTargetScan->GetStateId());

  if (v1 == m_Vertices[pSourceScan->GetSensorName()].end() ||
    v2 == m_Vertices[pSourceScan->GetSensorName()].end())
  {
    std::cout << "AddEdge: At least one vertex is invalid." << std::endl;
    return NULL;
  }

  // see if edge already exists
  const_forEach(std::vector<Edge<LocalizedRangeScan> *>, &(v1->second->GetEdges()))
  {
    Edge<LocalizedRangeScan> * pEdge = *iter;

    if (pEdge->GetTarget() == v2->second) {
      rIsNewEdge = false;
      return pEdge;
    }
  }

  Edge<LocalizedRangeScan> * pEdge = new Edge<LocalizedRangeScan>(v1->second, v2->second);
  Graph<LocalizedRangeScan>::AddEdge(pEdge);
  rIsNewEdge = true;
  return pEdge;
}

void MapperGraph::LinkScans(
  LocalizedRangeScan * pFromScan, LocalizedRangeScan * pToScan,
  const Pose2 & rMean, const Matrix3 & rCovariance)
{
  kt_bool isNewEdge = true;
  Edge<LocalizedRangeScan> * pEdge = AddEdge(pFromScan, pToScan, isNewEdge);

  if (pEdge == NULL) {
    return;
  }

  // only attach link information if the edge is new
  if (isNewEdge == true) {
    pEdge->SetLabel(new LinkInfo(pFromScan->GetCorrectedPose(), pToScan->GetCorrectedAt(rMean), rCovariance));
    if (m_pMapper->m_pScanOptimizer != NULL) {
      m_pMapper->m_pScanOptimizer->AddConstraint(pEdge);
    }
  }
}

void MapperGraph::LinkNearChains(
  LocalizedRangeScan * pScan, Pose2Vector & rMeans,
  std::vector<Matrix3> & rCovariances)
{
  const std::vector<LocalizedRangeScanVector> nearChains = FindNearChains(pScan);

  const_forEach(std::vector<LocalizedRangeScanVector>, &nearChains)
  {
    if (iter->size() < m_pMapper->m_pLoopMatchMinimumChainSize->GetValue()) {
      continue;
    }

    Pose2 mean;
    Matrix3 covariance;
#ifdef KARTO_DEBUG
    using namespace std::chrono;

    std::chrono::time_point<std::chrono::system_clock> start, end;
    start = std::chrono::system_clock::now(); 
#endif

    // match scan against "near" chain
    kt_double response = m_pMapper->m_pSequentialScanMatcher->MatchScan(pScan, *iter, mean,
        covariance, false);

#ifdef KARTO_DEBUG
    end = std::chrono::system_clock::now();
    std::chrono::duration<double> elapsed_seconds = end - start;
    std::cout << "----------Calculated time of Matchscan after triggered\n"
              << "----------LinkNearCHains function\n" 
              << "----------elapsed time: " << elapsed_seconds.count() << "s\n";    
#endif
    /*
    * purpose of equal to best_response is; Instead of {double} type {kt_double} doesn't mean anything inside the slam_toolbox_common. 
    * The reason for getting the bestresponse here instead of the Matchscan function is that the other functions calling Matchscan always >>> 
    * receive outputs greater than 0.5 from bestresponse, regardless of whether the robot's position is correct or not.
    */
    auto best_solution_info = std::make_shared<Mapper::LocalizationInfos>(); 


    best_solution_info->bestResponse = response;
    best_solution_info->bestPoseX = pScan->GetSensorPose().GetX();
    best_solution_info->bestPoseY = pScan->GetSensorPose().GetY();

    try
    {
        m_pMapper->SetBestResponse(best_solution_info);   
    }
    catch (std::exception & e) {
        throw std::runtime_error("LOCALIZATIONHEALTH PUBLISHER FATAL ERROR - unable to publish set best response!");
    }


    if (response > m_pMapper->m_pLinkMatchMinimumResponseFine->GetValue() - KT_TOLERANCE) {
      rMeans.push_back(mean);
      rCovariances.push_back(covariance);
      LinkChainToScan(*iter, pScan, mean, covariance);
    }
  }
}

void MapperGraph::LinkChainToScan(
  const LocalizedRangeScanVector & rChain, LocalizedRangeScan * pScan,
  const Pose2 & rMean, const Matrix3 & rCovariance)
{
  Pose2 pose = pScan->GetReferencePose(m_pMapper->m_pUseScanBarycenter->GetValue());

  LocalizedRangeScan * pClosestScan = GetClosestScanToPose(rChain, pose);
  assert(pClosestScan != NULL);

  Pose2 closestScanPose =
    pClosestScan->GetReferencePose(m_pMapper->m_pUseScanBarycenter->GetValue());

  kt_double squaredDistance = pose.GetPosition().SquaredDistance(closestScanPose.GetPosition());
  if (squaredDistance <
    math::Square(m_pMapper->m_pLinkScanMaximumDistance->GetValue()) + KT_TOLERANCE)
  {
    LinkScans(pClosestScan, pScan, rMean, rCovariance);
  }
}

std::vector<LocalizedRangeScanVector> MapperGraph::FindNearChains(LocalizedRangeScan * pScan)
{
  std::vector<LocalizedRangeScanVector> nearChains;

  Pose2 scanPose = pScan->GetReferencePose(m_pMapper->m_pUseScanBarycenter->GetValue());

  // to keep track of which scans have been added to a chain
  LocalizedRangeScanVector processed;

  const LocalizedRangeScanVector nearLinkedScans = FindNearLinkedScans(pScan,
      m_pMapper->m_pLinkScanMaximumDistance->GetValue());
  const_forEach(LocalizedRangeScanVector, &nearLinkedScans)
  {
    LocalizedRangeScan * pNearScan = *iter;

    if (pNearScan == pScan) {
      continue;
    }

    // scan has already been processed, skip
    if (find(processed.begin(), processed.end(), pNearScan) != processed.end()) {
      continue;
    }

    processed.push_back(pNearScan);

    // build up chain
    kt_bool isValidChain = true;
    std::list<LocalizedRangeScan *> chain;

    // add scans before current scan being processed
    for (kt_int32s candidateScanNum = pNearScan->GetStateId() - 1; candidateScanNum >= 0;
      candidateScanNum--)
    {
      LocalizedRangeScan * pCandidateScan = m_pMapper->m_pMapperSensorManager->GetScan(
        pNearScan->GetSensorName(),
        candidateScanNum);

      // chain is invalid--contains scan being added
      if (pCandidateScan == pScan) {
        isValidChain = false;
      }

      // probably removed in localization mode
      if (pCandidateScan == NULL) {
        continue;
      }

      Pose2 candidatePose = pCandidateScan->GetReferencePose(
        m_pMapper->m_pUseScanBarycenter->GetValue());
      kt_double squaredDistance =
        scanPose.GetPosition().SquaredDistance(candidatePose.GetPosition());

      if (squaredDistance <
        math::Square(m_pMapper->m_pLinkScanMaximumDistance->GetValue()) + KT_TOLERANCE)
      {
        chain.push_front(pCandidateScan);
        processed.push_back(pCandidateScan);
      } else {
        break;
      }
    }

    chain.push_back(pNearScan);

    // add scans after current scan being processed
    kt_int32u end =
      static_cast<kt_int32u>(m_pMapper->m_pMapperSensorManager->GetScans(
        pNearScan->GetSensorName()).size());
    for (kt_int32u candidateScanNum = pNearScan->GetStateId() + 1; candidateScanNum < end;
      candidateScanNum++)
    {
      LocalizedRangeScan * pCandidateScan = m_pMapper->m_pMapperSensorManager->GetScan(
        pNearScan->GetSensorName(),
        candidateScanNum);

      if (pCandidateScan == pScan) {
        isValidChain = false;
      }

      // probably removed in localization mode
      if (pCandidateScan == NULL) {
        continue;
      }

      Pose2 candidatePose = pCandidateScan->GetReferencePose(
        m_pMapper->m_pUseScanBarycenter->GetValue());
      kt_double squaredDistance =
        scanPose.GetPosition().SquaredDistance(candidatePose.GetPosition());

      if (squaredDistance <
        math::Square(m_pMapper->m_pLinkScanMaximumDistance->GetValue()) + KT_TOLERANCE)
      {
        chain.push_back(pCandidateScan);
        processed.push_back(pCandidateScan);
      } else {
        break;
      }
    }

    if (isValidChain) {
      // change list to vector
      LocalizedRangeScanVector tempChain;
      std::copy(chain.begin(), chain.end(), std::inserter(tempChain, tempChain.begin()));
      // add chain to collection
      nearChains.push_back(tempChain);
    }
  }

  return nearChains;
}

LocalizedRangeScanVector MapperGraph::FindNearLinkedScans(
  LocalizedRangeScan * pScan,
  kt_double maxDistance)
{
  NearScanVisitor * pVisitor = new NearScanVisitor(pScan, maxDistance,
      m_pMapper->m_pUseScanBarycenter->GetValue());
  LocalizedRangeScanVector nearLinkedScans = m_pTraversal->TraverseForScans(GetVertex(
        pScan), pVisitor);
  delete pVisitor;

  return nearLinkedScans;
}

std::vector<Vertex<LocalizedRangeScan> *> MapperGraph::FindNearLinkedVertices(
  LocalizedRangeScan * pScan, kt_double maxDistance)
{
  NearScanVisitor * pVisitor = new NearScanVisitor(pScan, maxDistance,
      m_pMapper->m_pUseScanBarycenter->GetValue());
  std::vector<Vertex<LocalizedRangeScan> *> nearLinkedVertices =
    m_pTraversal->TraverseForVertices(GetVertex(
        pScan), pVisitor);
  delete pVisitor;

  return nearLinkedVertices;
}

LocalizedRangeScanVector MapperGraph::FindNearByScans(
  Name name, const Pose2 refPose,
  kt_double maxDistance)
{
  NearPoseVisitor * pVisitor = new NearPoseVisitor(refPose, maxDistance,
      m_pMapper->m_pUseScanBarycenter->GetValue());

  Vertex<LocalizedRangeScan> * closestVertex = FindNearByScan(name, refPose);

  LocalizedRangeScanVector nearLinkedScans =
    m_pTraversal->TraverseForScans(closestVertex, pVisitor);
  delete pVisitor;

  return nearLinkedScans;
}

std::vector<Vertex<LocalizedRangeScan> *> MapperGraph::FindNearByVertices(
  Name name,
  const Pose2 refPose,
  kt_double maxDistance)
{
  VertexMap vertexMap = GetVertices();
  std::map<int, Vertex<LocalizedRangeScan> *> & vertices = vertexMap[name];

  std::vector<Vertex<LocalizedRangeScan> *> vertices_to_search;
  std::map<int, Vertex<LocalizedRangeScan> *>::iterator it;
  for (it = vertices.begin(); it != vertices.end(); ++it) {
    if (it->second) {
      vertices_to_search.push_back(it->second);
    }
  }

  const size_t dim = 2;

  typedef VertexVectorPoseNanoFlannAdaptor<std::vector<Vertex<LocalizedRangeScan> *>> P2KD;
  const P2KD p2kd(vertices_to_search);

  typedef nanoflann::KDTreeSingleIndexAdaptor<nanoflann::L2_Simple_Adaptor<double, P2KD>, P2KD,
      dim> my_kd_tree_t;

  my_kd_tree_t index(dim, p2kd, nanoflann::KDTreeSingleIndexAdaptorParams(10) );
  index.buildIndex();

  std::vector<std::pair<size_t, double>> ret_matches;
  const double query_pt[2] = {refPose.GetX(), refPose.GetY()};
  nanoflann::SearchParams params;
  const size_t num_results = index.radiusSearch(&query_pt[0], maxDistance, ret_matches, params);

  std::vector<Vertex<LocalizedRangeScan> *> rtn_vertices;
  rtn_vertices.reserve(ret_matches.size());
  for (uint i = 0; i != ret_matches.size(); i++) {
    rtn_vertices.push_back(vertices_to_search[ret_matches[i].first]);
  }
  return rtn_vertices;
}

Vertex<LocalizedRangeScan> * MapperGraph::FindNearByScan(Name name, const Pose2 refPose)
{
  VertexMap vertexMap = GetVertices();
  std::map<int, Vertex<LocalizedRangeScan> *> & vertices = vertexMap[name];

  std::vector<Vertex<LocalizedRangeScan> *> vertices_to_search;
  std::map<int, Vertex<LocalizedRangeScan> *>::iterator it;
  for (it = vertices.begin(); it != vertices.end(); ++it) {
    if (it->second) {
      vertices_to_search.push_back(it->second);
    }
  }

  size_t num_results = 1;
  const size_t dim = 2;

  typedef VertexVectorPoseNanoFlannAdaptor<std::vector<Vertex<LocalizedRangeScan> *>> P2KD;
  const P2KD p2kd(vertices_to_search);

  typedef nanoflann::KDTreeSingleIndexAdaptor<nanoflann::L2_Simple_Adaptor<double, P2KD>, P2KD,
      dim> my_kd_tree_t;

  my_kd_tree_t index(dim, p2kd, nanoflann::KDTreeSingleIndexAdaptorParams(10) );
  index.buildIndex();

  std::vector<size_t> ret_index(num_results);
  std::vector<double> out_dist_sqr(num_results);
  const double query_pt[2] = {refPose.GetX(), refPose.GetY()};
  num_results = index.knnSearch(&query_pt[0], num_results, &ret_index[0], &out_dist_sqr[0]);

  if (num_results > 0) {
    return vertices_to_search[ret_index[0]];
  } else {
    return NULL;
  }
}

Pose2 MapperGraph::ComputeWeightedMean(
  const Pose2Vector & rMeans,
  const std::vector<Matrix3> & rCovariances) const
{
  assert(rMeans.size() == rCovariances.size());

  // compute sum of inverses and create inverse list
  std::vector<Matrix3> inverses;
  inverses.reserve(rCovariances.size());

  Matrix3 sumOfInverses;
  const_forEach(std::vector<Matrix3>, &rCovariances)
  {
    Matrix3 inverse = iter->Inverse();
    inverses.push_back(inverse);

    sumOfInverses += inverse;
  }
  Matrix3 inverseOfSumOfInverses = sumOfInverses.Inverse();

  // compute weighted mean
  Pose2 accumulatedPose;
  kt_double thetaX = 0.0;
  kt_double thetaY = 0.0;

  Pose2Vector::const_iterator meansIter = rMeans.begin();
  const_forEach(std::vector<Matrix3>, &inverses)
  {
    Pose2 pose = *meansIter;
    kt_double angle = pose.GetHeading();
    thetaX += cos(angle);
    thetaY += sin(angle);

    Matrix3 weight = inverseOfSumOfInverses * (*iter);
    accumulatedPose += weight * pose;

    ++meansIter;
  }

  thetaX /= rMeans.size();
  thetaY /= rMeans.size();
  accumulatedPose.SetHeading(atan2(thetaY, thetaX));

  return accumulatedPose;
}

LocalizedRangeScanVector MapperGraph::FindPossibleLoopClosure(
  LocalizedRangeScan * pScan,
  const Name & rSensorName,
  kt_int32u & rStartNum)
{

  LocalizedRangeScanVector chain;    // return value

  Pose2 pose = pScan->GetReferencePose(m_pMapper->m_pUseScanBarycenter->GetValue());

  // possible loop closure chain should not include close scans that have a
  // path of links to the scan of interest
  const LocalizedRangeScanVector nearLinkedScans =
    FindNearLinkedScans(pScan, m_pMapper->m_pLoopSearchMaximumDistance->GetValue());

  kt_int32u nScans =
    static_cast<kt_int32u>(m_pMapper->m_pMapperSensorManager->GetScans(rSensorName).size());

#ifdef KARTO_DEBUG
  std::cout << "\nnScans size " << nScans << std::endl;
  std::cout << "rStartNum size " << rStartNum << std::endl;
  std::cout << "Calculating in this pose: " << pose.GetX() << " " << pose.GetY() << std::endl;
  std::cout << "Nearlinkedscans size: " << nearLinkedScans.size() << std::endl;
  std::chrono::time_point<std::chrono::system_clock> start, end;
  start = std::chrono::system_clock::now(); 
#endif
  for (; rStartNum < nScans; rStartNum++) {
    LocalizedRangeScan * pCandidateScan = m_pMapper->m_pMapperSensorManager->GetScan(rSensorName,
        rStartNum);

    if (pCandidateScan == NULL) {
      continue;
    }
    Pose2 candidateScanPose = pCandidateScan->GetReferencePose(
      m_pMapper->m_pUseScanBarycenter->GetValue());

    kt_double squaredDistance = candidateScanPose.GetPosition().SquaredDistance(pose.GetPosition());
    if (squaredDistance <
      math::Square(m_pMapper->m_pLoopSearchMaximumDistance->GetValue()) + KT_TOLERANCE)
    {
#ifdef KARTO_DEBUG
      std::cout << "Candidate Scan Position which is chains: (" 
                << pCandidateScan->GetCorrectedPose().GetX() << ", "
                << pCandidateScan->GetCorrectedPose().GetY() << ", "
                << pCandidateScan->GetCorrectedPose().GetHeading() << ")" << std::endl;
#endif
      // a linked scan cannot be in the chain
      if (find(nearLinkedScans.begin(), nearLinkedScans.end(),
        pCandidateScan) != nearLinkedScans.end())
      {
        chain.clear();
      } else {
        chain.push_back(pCandidateScan);
      }
    } else {
      // return chain if it is long "enough"
      if (chain.size() >= m_pMapper->m_pLoopMatchMinimumChainSize->GetValue()) {
        return chain;
      } else {
        chain.clear();

      }
    }
  }
#ifdef KARTO_DEBUG
  end = std::chrono::system_clock::now();
  std::chrono::duration<double> elapsed_seconds = end - start; 
  std::cout <<"----------Finded chain size is" << chain.size() << std::endl;
  std::cout <<"----------Calculated time of Matchscan inside nscans function\n" 
            <<"----------elapsed time: " << elapsed_seconds.count() << "s\n";
#endif
  return chain;
}

void MapperGraph::CorrectPoses()
{
  // optimize scans!
  ScanSolver * pSolver = m_pMapper->m_pScanOptimizer;
  if (pSolver != NULL) {
    pSolver->Compute();
#ifdef KARTO_DEBUG
    std::cout << "\n\n\n\nCorrectPose executed\n\n\n\n" << std::endl;
#endif
    const_forEach(ScanSolver::IdPoseVector, &pSolver->GetCorrections())
    {
      LocalizedRangeScan * scan = m_pMapper->m_pMapperSensorManager->GetScan(iter->first);
      if (scan == NULL) {
        continue;
      }
      scan->SetCorrectedPoseAndUpdate(iter->second);
    }

    pSolver->Clear();
  }
}

void MapperGraph::UpdateLoopScanMatcher(kt_double rangeThreshold)
{
  if (m_pLoopScanMatcher) {
    delete m_pLoopScanMatcher;
  }
#ifdef KARTO_DEBUG
  std::cout << "\n\n\n UpdateLoopScanMatcher function is called\n\n\n" << std::endl;
  std::cout << "m_pMapper->m_pLoopSearchSpaceDimension->GetValue() " << m_pMapper->m_pLoopSearchSpaceDimension->GetValue() << std::endl;
  std::cout << "m_pMapper->m_pLoopSearchSpaceResolution->GetValue() " << m_pMapper->m_pLoopSearchSpaceResolution->GetValue() << std::endl;
  std::cout << "m_pMapper->m_pLoopSearchSpaceSmearDeviation->GetValue() " << m_pMapper->m_pLoopSearchSpaceSmearDeviation->GetValue() << std::endl;
#endif
  m_pLoopScanMatcher = ScanMatcher::Create(m_pMapper,
    m_pMapper->m_pLoopSearchSpaceDimension->GetValue(),
    m_pMapper->m_pLoopSearchSpaceResolution->GetValue(),
    m_pMapper->m_pLoopSearchSpaceSmearDeviation->GetValue(), rangeThreshold);
  assert(m_pLoopScanMatcher);
}

////////////////////////////////////////////////////////////////////////////////////////
////////////////////////////////////////////////////////////////////////////////////////
////////////////////////////////////////////////////////////////////////////////////////

/**
 * Default constructor
 */
Mapper::Mapper()
: Module("Mapper"),
  m_Initialized(false),
  m_Deserialized(false),
  m_pSequentialScanMatcher(NULL),
  m_pMapperSensorManager(NULL),
  m_pGraph(NULL),
  m_pScanOptimizer(NULL),
  m_pbestResponse(std::make_shared<double>(0.0)),
  m_pbestPoseX(std::make_shared<double>(0.0)),     
  m_pbestPoseY(std::make_shared<double>(0.0)) 
{
  InitializeParameters();
}

/**
 * Default constructor
 */
Mapper::Mapper(const std::string & rName)
: Module(rName),
  m_Initialized(false),
  m_Deserialized(false),
  m_pSequentialScanMatcher(NULL),
  m_pMapperSensorManager(NULL),
  m_pGraph(NULL),
  m_pScanOptimizer(NULL),
  m_pbestResponse(std::make_shared<double>(0.0)),
  m_pbestPoseX(std::make_shared<double>(0.0)),     
  m_pbestPoseY(std::make_shared<double>(0.0)) 
{
  InitializeParameters();
}

/**
 * Destructor
 */
Mapper::~Mapper()
{
  Reset();

  delete m_pMapperSensorManager;
}

void Mapper::InitializeParameters()
{
  m_pUseScanMatching = new Parameter<kt_bool>(
    "UseScanMatching",
    "When set to true, the mapper will use a scan matching algorithm. "
    "In most real-world situations this should be set to true so that the "
    "mapper algorithm can correct for noise and errors in odometry and "
    "scan data. In some simulator environments where the simulated scan "
    "and odometry data are very accurate, the scan matching algorithm can "
    "produce worse results. In those cases set this to false to improve "
    "results.",
    true,
    GetParameterManager());

  m_pUseScanBarycenter = new Parameter<kt_bool>(
    "UseScanBarycenter",
    "Use the barycenter of scan endpoints to define distances between "
    "scans.",
    true, GetParameterManager());

  m_pMinimumTimeInterval = new Parameter<kt_double>(
    "MinimumTimeInterval",
    "Sets the minimum time between scans. If a new scan's time stamp is "
    "longer than MinimumTimeInterval from the previously processed scan, "
    "the mapper will use the data from the new scan. Otherwise, it will "
    "discard the new scan if it also does not meet the minimum travel "
    "distance and heading requirements. For performance reasons, it is "
    "generally it is a good idea to only process scans if a reasonable "
    "amount of time has passed. This parameter is particularly useful "
    "when there is a need to process scans while the robot is stationary.",
    3600, GetParameterManager());

  m_pMinimumTravelDistance = new Parameter<kt_double>(
    "MinimumTravelDistance",
    "Sets the minimum travel between scans.  If a new scan's position is "
    "more than minimumTravelDistance from the previous scan, the mapper "
    "will use the data from the new scan. Otherwise, it will discard the "
    "new scan if it also does not meet the minimum change in heading "
    "requirement. For performance reasons, generally it is a good idea to "
    "only process scans if the robot has moved a reasonable amount.",
    0.2, GetParameterManager());

  m_pMinimumTravelHeading = new Parameter<kt_double>(
    "MinimumTravelHeading",
    "Sets the minimum heading change between scans. If a new scan's "
    "heading is more than MinimumTravelHeading from the previous scan, the "
    "mapper will use the data from the new scan.  Otherwise, it will "
    "discard the new scan if it also does not meet the minimum travel "
    "distance requirement. For performance reasons, generally it is a good "
    "idea to only process scans if the robot has moved a reasonable "
    "amount.",
    math::DegreesToRadians(10), GetParameterManager());

  m_pScanBufferSize = new Parameter<kt_int32u>(
    "ScanBufferSize",
    "Scan buffer size is the length of the scan chain stored for scan "
    "matching. \"ScanBufferSize\" should be set to approximately "
    "\"ScanBufferMaximumScanDistance\" / \"MinimumTravelDistance\". The "
    "idea is to get an area approximately 20 meters long for scan "
    "matching. For example, if we add scans every MinimumTravelDistance == "
    "0.3 meters, then \"scanBufferSize\" should be 20 / 0.3 = 67.)",
    70, GetParameterManager());

  m_pScanBufferMaximumScanDistance = new Parameter<kt_double>(
    "ScanBufferMaximumScanDistance",
    "Scan buffer maximum scan distance is the maximum distance between the "
    "first and last scans in the scan chain stored for matching.",
    20.0, GetParameterManager());

  m_pLinkMatchMinimumResponseFine = new Parameter<kt_double>(
    "LinkMatchMinimumResponseFine",
    "Scans are linked only if the correlation response value is greater "
    "than this value.",
    0.8, GetParameterManager());

  m_pLinkScanMaximumDistance = new Parameter<kt_double>(
    "LinkScanMaximumDistance",
    "Maximum distance between linked scans.  Scans that are farther apart "
    "will not be linked regardless of the correlation response value.",
    10.0, GetParameterManager());

  m_pLoopSearchMaximumDistance = new Parameter<kt_double>(
    "LoopSearchMaximumDistance",
    "Scans less than this distance from the current position will be "
    "considered for a match in loop closure.",
    4.0, GetParameterManager());

  m_pDoLoopClosing = new Parameter<kt_bool>(
    "DoLoopClosing",
    "Enable/disable loop closure.",
    true, GetParameterManager());

  m_pLoopMatchMinimumChainSize = new Parameter<kt_int32u>(
    "LoopMatchMinimumChainSize",
    "When the loop closure detection finds a candidate it must be part of "
    "a large set of linked scans. If the chain of scans is less than this "
    "value we do not attempt to close the loop.",
    10, GetParameterManager());

  m_pLoopMatchMaximumVarianceCoarse = new Parameter<kt_double>(
    "LoopMatchMaximumVarianceCoarse",
    "The co-variance values for a possible loop closure have to be less "
    "than this value to consider a viable solution. This applies to the "
    "coarse search.",
    math::Square(0.4), GetParameterManager());

  m_pLoopMatchMinimumResponseCoarse = new Parameter<kt_double>(
    "LoopMatchMinimumResponseCoarse",
    "If response is larger then this, then initiate loop closure search at "
    "the coarse resolution.",
    0.8, GetParameterManager());

  m_pLoopMatchMinimumResponseFine = new Parameter<kt_double>(
    "LoopMatchMinimumResponseFine",
    "If response is larger then this, then initiate loop closure search at "
    "the fine resolution.",
    0.8, GetParameterManager());

  //////////////////////////////////////////////////////////////////////////////
  //    CorrelationParameters correlationParameters;

  m_pCorrelationSearchSpaceDimension = new Parameter<kt_double>(
    "CorrelationSearchSpaceDimension",
    "The size of the search grid used by the matcher. The search grid will "
    "have the size CorrelationSearchSpaceDimension * "
    "CorrelationSearchSpaceDimension",
    0.3, GetParameterManager());

  m_pCorrelationSearchSpaceResolution = new Parameter<kt_double>(
    "CorrelationSearchSpaceResolution",
    "The resolution (size of a grid cell) of the correlation grid.",
    0.01, GetParameterManager());

  m_pCorrelationSearchSpaceSmearDeviation = new Parameter<kt_double>(
    "CorrelationSearchSpaceSmearDeviation",
    "The point readings are smeared by this value in X and Y to create a "
    "smoother response.",
    0.03, GetParameterManager());


  //////////////////////////////////////////////////////////////////////////////
  //    CorrelationParameters loopCorrelationParameters;

  m_pLoopSearchSpaceDimension = new Parameter<kt_double>(
    "LoopSearchSpaceDimension",
    "The size of the search grid used by the matcher.",
    8.0, GetParameterManager());

  m_pLoopSearchSpaceResolution = new Parameter<kt_double>(
    "LoopSearchSpaceResolution",
    "The resolution (size of a grid cell) of the correlation grid.",
    0.05, GetParameterManager());

  m_pLoopSearchSpaceSmearDeviation = new Parameter<kt_double>(
    "LoopSearchSpaceSmearDeviation",
    "The point readings are smeared by this value in X and Y to create a "
    "smoother response.",
    0.03, GetParameterManager());

  //////////////////////////////////////////////////////////////////////////////
  // ScanMatcherParameters;

  m_pDistanceVariancePenalty = new Parameter<kt_double>(
    "DistanceVariancePenalty",
    "Variance of penalty for deviating from odometry when scan-matching. "
    "The penalty is a multiplier (less than 1.0) is a function of the "
    "delta of the scan position being tested and the odometric pose.",
    math::Square(0.3), GetParameterManager());

  m_pAngleVariancePenalty = new Parameter<kt_double>(
    "AngleVariancePenalty",
    "See DistanceVariancePenalty.",
    math::Square(math::DegreesToRadians(20)), GetParameterManager());

  m_pFineSearchAngleOffset = new Parameter<kt_double>(
    "FineSearchAngleOffset",
    "The range of angles to search during a fine search.",
    math::DegreesToRadians(0.2), GetParameterManager());

  m_pCoarseSearchAngleOffset = new Parameter<kt_double>(
    "CoarseSearchAngleOffset",
    "The range of angles to search during a coarse search.",
    math::DegreesToRadians(20), GetParameterManager());

  m_pCoarseAngleResolution = new Parameter<kt_double>(
    "CoarseAngleResolution",
    "Resolution of angles to search during a coarse search.",
    math::DegreesToRadians(2), GetParameterManager());

  m_pMinimumAnglePenalty = new Parameter<kt_double>(
    "MinimumAnglePenalty",
    "Minimum value of the angle penalty multiplier so scores do not become "
    "too small.",
    0.9, GetParameterManager());

  m_pMinimumDistancePenalty = new Parameter<kt_double>(
    "MinimumDistancePenalty",
    "Minimum value of the distance penalty multiplier so scores do not "
    "become too small.",
    0.5, GetParameterManager());

  m_pUseResponseExpansion = new Parameter<kt_bool>(
    "UseResponseExpansion",
    "Whether to increase the search space if no good matches are initially "
    "found.",
    false, GetParameterManager());
}
/* Adding in getters and setters here for easy parameter access */

// General Parameters

bool Mapper::getParamUseScanMatching()
{
  return static_cast<bool>(m_pUseScanMatching->GetValue());
}

bool Mapper::getParamUseScanBarycenter()
{
  return static_cast<bool>(m_pUseScanBarycenter->GetValue());
}

double Mapper::getParamMinimumTimeInterval()
{
  return static_cast<double>(m_pMinimumTimeInterval->GetValue());
}

double Mapper::getParamMinimumTravelDistance()
{
  return static_cast<double>(m_pMinimumTravelDistance->GetValue());
}

double Mapper::getParamMinimumTravelHeading()
{
  return math::RadiansToDegrees(static_cast<double>(m_pMinimumTravelHeading->GetValue()));
}

int Mapper::getParamScanBufferSize()
{
  return static_cast<int>(m_pScanBufferSize->GetValue());
}

double Mapper::getParamScanBufferMaximumScanDistance()
{
  return static_cast<double>(m_pScanBufferMaximumScanDistance->GetValue());
}

double Mapper::getParamLinkMatchMinimumResponseFine()
{
  return static_cast<double>(m_pLinkMatchMinimumResponseFine->GetValue());
}

double Mapper::getParamLinkScanMaximumDistance()
{
  return static_cast<double>(m_pLinkScanMaximumDistance->GetValue());
}

double Mapper::getParamLoopSearchMaximumDistance()
{
  return static_cast<double>(m_pLoopSearchMaximumDistance->GetValue());
}

bool Mapper::getParamDoLoopClosing()
{
  return static_cast<bool>(m_pDoLoopClosing->GetValue());
}

int Mapper::getParamLoopMatchMinimumChainSize()
{
  return static_cast<int>(m_pLoopMatchMinimumChainSize->GetValue());
}

double Mapper::getParamLoopMatchMaximumVarianceCoarse()
{
  return static_cast<double>(std::sqrt(m_pLoopMatchMaximumVarianceCoarse->GetValue()));
}

double Mapper::getParamLoopMatchMinimumResponseCoarse()
{
  return static_cast<double>(m_pLoopMatchMinimumResponseCoarse->GetValue());
}

double Mapper::getParamLoopMatchMinimumResponseFine()
{
  return static_cast<double>(m_pLoopMatchMinimumResponseFine->GetValue());
}

// Correlation Parameters - Correlation Parameters

double Mapper::getParamCorrelationSearchSpaceDimension()
{
  return static_cast<double>(m_pCorrelationSearchSpaceDimension->GetValue());
}

double Mapper::getParamCorrelationSearchSpaceResolution()
{
  return static_cast<double>(m_pCorrelationSearchSpaceResolution->GetValue());
}

double Mapper::getParamCorrelationSearchSpaceSmearDeviation()
{
  return static_cast<double>(m_pCorrelationSearchSpaceSmearDeviation->GetValue());
}

// Correlation Parameters - Loop Correlation Parameters

double Mapper::getParamLoopSearchSpaceDimension()
{
  return static_cast<double>(m_pLoopSearchSpaceDimension->GetValue());
}

double Mapper::getParamLoopSearchSpaceResolution()
{
  return static_cast<double>(m_pLoopSearchSpaceResolution->GetValue());
}

double Mapper::getParamLoopSearchSpaceSmearDeviation()
{
  return static_cast<double>(m_pLoopSearchSpaceSmearDeviation->GetValue());
}

// ScanMatcher Parameters

double Mapper::getParamDistanceVariancePenalty()
{
  return std::sqrt(static_cast<double>(m_pDistanceVariancePenalty->GetValue()));
}

double Mapper::getParamAngleVariancePenalty()
{
  return std::sqrt(static_cast<double>(m_pAngleVariancePenalty->GetValue()));
}

double Mapper::getParamFineSearchAngleOffset()
{
  return static_cast<double>(m_pFineSearchAngleOffset->GetValue());
}

double Mapper::getParamCoarseSearchAngleOffset()
{
  return static_cast<double>(m_pCoarseSearchAngleOffset->GetValue());
}

double Mapper::getParamCoarseAngleResolution()
{
  return static_cast<double>(m_pCoarseAngleResolution->GetValue());
}

double Mapper::getParamMinimumAnglePenalty()
{
  return static_cast<double>(m_pMinimumAnglePenalty->GetValue());
}

double Mapper::getParamMinimumDistancePenalty()
{
  return static_cast<double>(m_pMinimumDistancePenalty->GetValue());
}

bool Mapper::getParamUseResponseExpansion()
{
  return static_cast<bool>(m_pUseResponseExpansion->GetValue());
}

/* Setters for parameters */
// General Parameters
void Mapper::setParamUseScanMatching(bool b)
{
  m_pUseScanMatching->SetValue((kt_bool)b);
}

void Mapper::setParamUseScanBarycenter(bool b)
{
  m_pUseScanBarycenter->SetValue((kt_bool)b);
}

void Mapper::setParamMinimumTimeInterval(double d)
{
  m_pMinimumTimeInterval->SetValue((kt_double)d);
}

void Mapper::setParamMinimumTravelDistance(double d)
{
  m_pMinimumTravelDistance->SetValue((kt_double)d);
}

void Mapper::setParamMinimumTravelHeading(double d)
{
  m_pMinimumTravelHeading->SetValue((kt_double)d);
}

void Mapper::setParamScanBufferSize(int i)
{
  m_pScanBufferSize->SetValue((kt_int32u)i);
}

void Mapper::setParamScanBufferMaximumScanDistance(double d)
{
  m_pScanBufferMaximumScanDistance->SetValue((kt_double)d);
}

void Mapper::setParamLinkMatchMinimumResponseFine(double d)
{
  m_pLinkMatchMinimumResponseFine->SetValue((kt_double)d);
}

void Mapper::setParamLinkScanMaximumDistance(double d)
{
  m_pLinkScanMaximumDistance->SetValue((kt_double)d);
}

void Mapper::setParamLoopSearchMaximumDistance(double d)
{
  m_pLoopSearchMaximumDistance->SetValue((kt_double)d);
}

void Mapper::setParamDoLoopClosing(bool b)
{
  m_pDoLoopClosing->SetValue((kt_bool)b);
}

void Mapper::setParamLoopMatchMinimumChainSize(int i)
{
  m_pLoopMatchMinimumChainSize->SetValue((kt_int32u)i);
}

void Mapper::setParamLoopMatchMaximumVarianceCoarse(double d)
{
  m_pLoopMatchMaximumVarianceCoarse->SetValue((kt_double)math::Square(d));
}

void Mapper::setParamLoopMatchMinimumResponseCoarse(double d)
{
  m_pLoopMatchMinimumResponseCoarse->SetValue((kt_double)d);
}

void Mapper::setParamLoopMatchMinimumResponseFine(double d)
{
  m_pLoopMatchMinimumResponseFine->SetValue((kt_double)d);
}

// Correlation Parameters - Correlation Parameters
void Mapper::setParamCorrelationSearchSpaceDimension(double d)
{
  m_pCorrelationSearchSpaceDimension->SetValue((kt_double)d);
}

void Mapper::setParamCorrelationSearchSpaceResolution(double d)
{
  m_pCorrelationSearchSpaceResolution->SetValue((kt_double)d);
}

void Mapper::setParamCorrelationSearchSpaceSmearDeviation(double d)
{
  m_pCorrelationSearchSpaceSmearDeviation->SetValue((kt_double)d);
}


// Correlation Parameters - Loop Closure Parameters
void Mapper::setParamLoopSearchSpaceDimension(double d)
{
  m_pLoopSearchSpaceDimension->SetValue((kt_double)d);
}

void Mapper::setParamLoopSearchSpaceResolution(double d)
{
  m_pLoopSearchSpaceResolution->SetValue((kt_double)d);
}

void Mapper::setParamLoopSearchSpaceSmearDeviation(double d)
{
  m_pLoopSearchSpaceSmearDeviation->SetValue((kt_double)d);
}


// Scan Matcher Parameters
void Mapper::setParamDistanceVariancePenalty(double d)
{
  m_pDistanceVariancePenalty->SetValue((kt_double)math::Square(d));
}

void Mapper::setParamAngleVariancePenalty(double d)
{
  m_pAngleVariancePenalty->SetValue((kt_double)math::Square(d));
}

void Mapper::setParamFineSearchAngleOffset(double d)
{
  m_pFineSearchAngleOffset->SetValue((kt_double)d);
  std::cout << "m_pFineSearchAngleOffset: " << *m_pFineSearchAngleOffset << std::endl;
}

void Mapper::setParamCoarseSearchAngleOffset(double d)
{
  m_pCoarseSearchAngleOffset->SetValue((kt_double)d);
  std::cout << "m_pCoarseSearchAngleOffset: " << *m_pCoarseSearchAngleOffset << std::endl;
}

void Mapper::setParamCoarseAngleResolution(double d)
{
  m_pCoarseAngleResolution->SetValue((kt_double)d);
  std::cout << "m_pCoarseAngleResolution: " << *m_pCoarseAngleResolution << std::endl;
}

void Mapper::setParamMinimumAnglePenalty(double d)
{
  m_pMinimumAnglePenalty->SetValue((kt_double)d);
}

void Mapper::setParamMinimumDistancePenalty(double d)
{
  m_pMinimumDistancePenalty->SetValue((kt_double)d);
}

void Mapper::setParamUseResponseExpansion(bool b)
{
  m_pUseResponseExpansion->SetValue((kt_bool)b);
}


void Mapper::Initialize(kt_double rangeThreshold)
{
  if (m_Initialized) {
    return;
  }
  // create sequential scan and loop matcher, update if deserialized
#ifdef KARTO_DEBUG
  std::cout << "\n\n\n\nInitialize function is called\n\n\n" << std::endl;
  std::cout << "m_pCorrelationSearchSpaceDimension: " << *m_pCorrelationSearchSpaceDimension << std::endl;
  std::cout << "m_pCorrelationSearchSpaceResolution: " << *m_pCorrelationSearchSpaceResolution << std::endl;
  std::cout << "m_pCorrelationSearchSpaceSmearDeviation: " << *m_pCorrelationSearchSpaceSmearDeviation << std::endl;
#endif
  if (m_pSequentialScanMatcher) {
    delete m_pSequentialScanMatcher;
  }
  m_pSequentialScanMatcher = ScanMatcher::Create(this,
    m_pCorrelationSearchSpaceDimension->GetValue(),
    m_pCorrelationSearchSpaceResolution->GetValue(),
    m_pCorrelationSearchSpaceSmearDeviation->GetValue(),
    rangeThreshold);
  assert(m_pSequentialScanMatcher);

  if (m_Deserialized) {
    m_pMapperSensorManager->SetRunningScanBufferSize(m_pScanBufferSize->GetValue());
    m_pMapperSensorManager->SetRunningScanBufferMaximumDistance(m_pScanBufferMaximumScanDistance->GetValue());

    m_pGraph->UpdateLoopScanMatcher(rangeThreshold);
  } else {
    m_pMapperSensorManager = new MapperSensorManager(m_pScanBufferSize->GetValue(),
      m_pScanBufferMaximumScanDistance->GetValue());

    m_pGraph = new MapperGraph(this, rangeThreshold);
  }

  m_Initialized = true;
}

void Mapper::SaveToFile(const std::string & filename)
{
  printf("Save To File %s \n", filename.c_str());
  std::ofstream ofs(filename.c_str());
  boost::archive::binary_oarchive oa(ofs, boost::archive::no_codecvt);
  oa << BOOST_SERIALIZATION_NVP(*this);
}

void Mapper::LoadFromFile(const std::string & filename)
{
  printf("Load From File %s \n", filename.c_str());
  std::ifstream ifs(filename.c_str());
  boost::archive::binary_iarchive ia(ifs, boost::archive::no_codecvt);
  ia >> BOOST_SERIALIZATION_NVP(*this);
  m_Deserialized = true;
  m_Initialized = false;
}

void Mapper::Reset()
{
  if (m_pSequentialScanMatcher) {
    delete m_pSequentialScanMatcher;
    m_pSequentialScanMatcher = NULL;
  }
  if (m_pGraph) {
    delete m_pGraph;
    m_pGraph = NULL;
  }
  if (m_pMapperSensorManager) {
    delete m_pMapperSensorManager;
    m_pMapperSensorManager = NULL;
  }
  // if (m_pbestResponse) {
  //     m_pbestResponse.reset();  
  // }
  
  m_Initialized = false;
  m_Deserialized = false;
  while (!m_LocalizationScanVertices.empty()) {
    m_LocalizationScanVertices.pop();
  }
}

kt_bool Mapper::Process(Object *  /*pObject*/)  // NOLINT
{
  return true;
}

kt_bool Mapper::Process(LocalizedRangeScan * pScan, Matrix3 * covariance)
{
  if (pScan != NULL) {
    karto::LaserRangeFinder * pLaserRangeFinder = pScan->GetLaserRangeFinder();

    // validate scan
    if (pLaserRangeFinder == NULL || pScan == NULL || pLaserRangeFinder->Validate(pScan) == false) {
      return false;
    }

    if (m_Initialized == false) {
      // initialize mapper with range threshold from device
      Initialize(pLaserRangeFinder->GetRangeThreshold());
    }

    // get last scan
    LocalizedRangeScan * pLastScan = m_pMapperSensorManager->GetLastScan(pScan->GetSensorName());

    // update scans corrected pose based on last correction
    if (pLastScan != NULL) {
      Transform lastTransform(pLastScan->GetOdometricPose(), pLastScan->GetCorrectedPose());
      pScan->SetCorrectedPose(lastTransform.TransformPose(pScan->GetOdometricPose()));
    }

    // test if scan is outside minimum boundary or if heading is larger then minimum heading
    if (!HasMovedEnough(pScan, pLastScan)) {
      return false;
    }

    Matrix3 cov;
    cov.SetToIdentity();

    // correct scan (if not first scan)
    if (m_pUseScanMatching->GetValue() && pLastScan != NULL) {
      Pose2 bestPose;
#ifdef KARTO_DEBUG
      std::chrono::time_point<std::chrono::system_clock> start, end;
      start = std::chrono::system_clock::now();
#endif
      m_pSequentialScanMatcher->MatchScan(pScan,
        m_pMapperSensorManager->GetRunningScans(pScan->GetSensorName()),
        bestPose,
        cov);
#ifdef KARTO_DEBUG
      end = std::chrono::system_clock::now();
      std::chrono::duration<double> elapsed_seconds = end - start;
      std::cout <<"----------Calculated time of Matchscan after triggered\n"
                <<"----------HasMovedEnough function\n" 
                <<"----------elapsed time: " << elapsed_seconds.count() << "s\n";        
#endif
      pScan->SetSensorPose(bestPose);
      if (covariance) {
        *covariance = cov;
      }
    }

    // add scan to buffer and assign id
    m_pMapperSensorManager->AddScan(pScan);

    if (m_pUseScanMatching->GetValue()) {
      // add to graph

      m_pGraph->AddVertex(pScan);
      m_pGraph->AddEdges(pScan, cov);

      m_pMapperSensorManager->AddRunningScan(pScan);

      if (m_pDoLoopClosing->GetValue()) {
        std::vector<Name> deviceNames = m_pMapperSensorManager->GetSensorNames();
        const_forEach(std::vector<Name>, &deviceNames)
        {
          m_pGraph->TryCloseLoop(pScan, *iter);
        }
      }
    }

    m_pMapperSensorManager->SetLastScan(pScan);

    return true;
  }

  return false;
}

kt_bool Mapper::ProcessAgainstNodesNearBy(LocalizedRangeScan * pScan, kt_bool addScanToLocalizationBuffer, Matrix3 * covariance)
{
  if (pScan != NULL) {
    karto::LaserRangeFinder * pLaserRangeFinder = pScan->GetLaserRangeFinder();

    // validate scan
    if (pLaserRangeFinder == NULL || pScan == NULL ||
      pLaserRangeFinder->Validate(pScan) == false)
    {
      return false;
    }

    std::cout <<"m_Initialized: " << m_Initialized << std::endl;
    if (m_Initialized == false) {
      // initialize mapper with range threshold from device
      Initialize(pLaserRangeFinder->GetRangeThreshold());
    }

    Vertex<LocalizedRangeScan> * closetVertex = m_pGraph->FindNearByScan(
      pScan->GetSensorName(), pScan->GetOdometricPose());
    LocalizedRangeScan * pLastScan = NULL;
    if (closetVertex) {
      pLastScan = m_pMapperSensorManager->GetScan(pScan->GetSensorName(),
          closetVertex->GetObject()->GetStateId());
      m_pMapperSensorManager->ClearRunningScans(pScan->GetSensorName());
      m_pMapperSensorManager->AddRunningScan(pLastScan);
      m_pMapperSensorManager->SetLastScan(pLastScan);
    }

    Matrix3 cov;
    cov.SetToIdentity();

    // correct scan (if not first scan)
    if (m_pUseScanMatching->GetValue() && pLastScan != NULL) {
      Pose2 bestPose;
#ifdef KARTO_DEBUG
      std::chrono::time_point<std::chrono::system_clock> start, end;
      start = std::chrono::system_clock::now();     
#endif
      m_pSequentialScanMatcher->MatchScan(pScan,
        m_pMapperSensorManager->GetRunningScans(pScan->GetSensorName()),
        bestPose,
        cov);
#ifdef KARTO_DEBUG
      end = std::chrono::system_clock::now();
      std::chrono::duration<double> elapsed_seconds = end - start;

      std::cout << "----------Calculated time of Matchscan after triggered\n"
                << "----------ProcessAgainstNodesNearBy function\n" 
                << "----------elapsed time: " << elapsed_seconds.count() << "s\n";     
#endif
      pScan->SetSensorPose(bestPose);
    }

    if (covariance) {
      *covariance = cov;
    }

    // add scan to buffer and assign id
    m_pMapperSensorManager->AddScan(pScan);
#ifdef KARTO_DEBUG
    std::cout <<"m_pUseScanMatching: " << m_pUseScanMatching->GetValue() << std::endl;
    std::cout <<"DoLoopClosing: " << m_pDoLoopClosing->GetValue() << std::endl;
#endif
    Vertex<LocalizedRangeScan> * scan_vertex = NULL;
    if (m_pUseScanMatching->GetValue()) {
      // add to graph
      scan_vertex = m_pGraph->AddVertex(pScan);
      m_pGraph->AddEdges(pScan, cov);

      m_pMapperSensorManager->AddRunningScan(pScan);

      if (m_pDoLoopClosing->GetValue()) {
        std::vector<Name> deviceNames =
          m_pMapperSensorManager->GetSensorNames();
        const_forEach(std::vector<Name>, &deviceNames)
        {
          m_pGraph->TryCloseLoop(pScan, *iter);
        }
      }
    }
#ifdef KARTO_DEBUG
    // sebebi robotu bir konuma atadığımız zaman odometric pose corrected pose a göre updatelenmiyor 
    // bu sebepten ötürü processlocalization içerisindeki kodda  otomatik olarak plastscan
    // arası odometric ve corected pose akar güncel sensor pose unu initial x kadar öteliyor.
    // bu da biz 2d pose ataması sonucu bulduğumuz sistemlerde otomatik olarka x kadar konum atlatıyor
    // docker kısmında bunu yapmış fakat ana kodun bir kısmında correctedpose ile odometric pose
    // arasında bir uyumsuzluk var. Kod burada execute edilip çıktıktan sonra direkt processlocalization
    // koduna girip zıplattığı için onun öncesinde burada eşitliyorum bu sayede hatadan kurtuluyoruz.
    // üzerinde daha düşüneceğim.
    pScan->SetOdometricPose(pScan->GetCorrectedPose());
    std::cout <<"\n\n\n\n\n\n\nprocessagainsnotdeby trycloseloop has finished\n\n\n\n\n\n\n\n" << std::endl;
#endif
    m_pMapperSensorManager->SetLastScan(pScan);
#ifdef KARTO_DEBUG
    std::cout <<"the last scas's odometric pose "<< pScan->GetOdometricPose().GetX() << " " << pScan->GetOdometricPose().GetY() << std::endl;
    std::cout <<"the last scas's corrected pose "<< pScan->GetCorrectedPose().GetX() << " " << pScan->GetCorrectedPose().GetY() << std::endl;
#endif
    if (addScanToLocalizationBuffer) {
      AddScanToLocalizationBuffer(pScan, scan_vertex);
    }
    return true;
  }
  return false;
}

kt_bool Mapper::ProcessLocalization(LocalizedRangeScan * pScan, Matrix3 * covariance)
{
  
  if (pScan == NULL) {
    return false;
  }

  karto::LaserRangeFinder * pLaserRangeFinder = pScan->GetLaserRangeFinder();

  // validate scan
  if (pLaserRangeFinder == NULL || pScan == NULL ||
    pLaserRangeFinder->Validate(pScan) == false)
  {
    return false;
  }

  if (m_Initialized == false) {
    // initialize mapper with range threshold from device
    Initialize(pLaserRangeFinder->GetRangeThreshold());
  }

  // get last scan
  LocalizedRangeScan * pLastScan = m_pMapperSensorManager->GetLastScan(
    pScan->GetSensorName());

  // update scans corrected pose based on last correction
  if (pLastScan != NULL) {
    Transform lastTransform(pLastScan->GetOdometricPose(),
      pLastScan->GetCorrectedPose());
    pScan->SetCorrectedPose(lastTransform.TransformPose(
        pScan->GetOdometricPose()));
  }

  // test if scan is outside minimum boundary
  // or if heading is larger then minimum heading
  if (!HasMovedEnough(pScan, pLastScan)) {
    return false;
  }

  Matrix3 cov;
  cov.SetToIdentity();

  // correct scan (if not first scan)
  if (m_pUseScanMatching->GetValue() && pLastScan != NULL) {
    Pose2 bestPose;
#ifdef KARTO_DEBUG
      std::chrono::time_point<std::chrono::system_clock> start, end;
      start = std::chrono::system_clock::now();     
#endif
    m_pSequentialScanMatcher->MatchScan(pScan,
      m_pMapperSensorManager->GetRunningScans(pScan->GetSensorName()),
      bestPose,
      cov);
#ifdef KARTO_DEBUG
      end = std::chrono::system_clock::now();
      std::chrono::duration<double> elapsed_seconds = end - start;

      std::cout << "----------Calculated time of Matchscan after triggered\n"
                << "----------ProcessLocalization function\n" 
                << "----------elapsed time: " << elapsed_seconds.count() << "s\n";     
#endif
    pScan->SetSensorPose(bestPose);
    if (covariance) {
      *covariance = cov;
    }
  }

  // add scan to buffer and assign id
  m_pMapperSensorManager->AddScan(pScan);

  Vertex<LocalizedRangeScan> * scan_vertex = NULL;
  if (m_pUseScanMatching->GetValue()) {
    // add to graph
    scan_vertex = m_pGraph->AddVertex(pScan);
    m_pGraph->AddEdges(pScan, cov);

    m_pMapperSensorManager->AddRunningScan(pScan);

    if (m_pDoLoopClosing->GetValue()) {
      std::vector<Name> deviceNames = m_pMapperSensorManager->GetSensorNames();
      const_forEach(std::vector<Name>, &deviceNames)
      {
        m_pGraph->TryCloseLoop(pScan, *iter);
      }
    }
  }

  m_pMapperSensorManager->SetLastScan(pScan);
  AddScanToLocalizationBuffer(pScan, scan_vertex);

  return true;
}

void Mapper::AddScanToLocalizationBuffer(LocalizedRangeScan * pScan, Vertex <LocalizedRangeScan> * scan_vertex)
{
  // generate the info to store and later decay, outside of dataset
  LocalizationScanVertex lsv;
  lsv.scan = pScan;
  lsv.vertex = scan_vertex;
  m_LocalizationScanVertices.push(lsv);

  if (m_LocalizationScanVertices.size() > getParamScanBufferSize()) {
    LocalizationScanVertex & oldLSV = m_LocalizationScanVertices.front();
    RemoveNodeFromGraph(oldLSV.vertex);

    // delete node and scans
    // free hat!
    // No need to delete from m_scans as those pointers will be freed memory
    oldLSV.vertex->RemoveObject();
    m_pMapperSensorManager->RemoveScan(oldLSV.scan);
    if (oldLSV.scan) {
      delete oldLSV.scan;
      oldLSV.scan = NULL;
    }

    m_LocalizationScanVertices.pop();
  }
}

void Mapper::ClearLocalizationBuffer()
{
  while (!m_LocalizationScanVertices.empty())
  {
    LocalizationScanVertex& oldLSV = m_LocalizationScanVertices.front();
    RemoveNodeFromGraph(oldLSV.vertex);
    oldLSV.vertex->RemoveObject();
    m_pMapperSensorManager->RemoveScan(oldLSV.scan);
    if (oldLSV.scan)
    {
      delete oldLSV.scan;
      oldLSV.scan = NULL;
    }

    m_LocalizationScanVertices.pop();
  }

  std::vector<Name> names = m_pMapperSensorManager->GetSensorNames();
  for (uint i = 0; i != names.size(); i++)
  {
    m_pMapperSensorManager->ClearRunningScans(names[i]);
    m_pMapperSensorManager->ClearLastScan(names[i]);
  }

  return;
}

kt_bool Mapper::RemoveNodeFromGraph(Vertex<LocalizedRangeScan> * vertex_to_remove)
{
  // 1) delete edges in adjacent vertices, graph, and optimizer
  std::vector<Vertex<LocalizedRangeScan> *> adjVerts =
    vertex_to_remove->GetAdjacentVertices();
  for (int i = 0; i != adjVerts.size(); i++) {
    std::vector<Edge<LocalizedRangeScan> *> adjEdges = adjVerts[i]->GetEdges();
    bool found = false;
    for (int j = 0; j != adjEdges.size(); j++) {
      if (adjEdges[j]->GetTarget() == vertex_to_remove ||
        adjEdges[j]->GetSource() == vertex_to_remove)
      {
        adjVerts[i]->RemoveEdge(j);
        m_pScanOptimizer->RemoveConstraint(
          adjEdges[j]->GetSource()->GetObject()->GetUniqueId(),
          adjEdges[j]->GetTarget()->GetObject()->GetUniqueId());
        std::vector<Edge<LocalizedRangeScan> *> edges = m_pGraph->GetEdges();
        std::vector<Edge<LocalizedRangeScan> *>::iterator edgeGraphIt =
          std::find(edges.begin(), edges.end(), adjEdges[j]);

        if (edgeGraphIt == edges.end()) {
          std::cout << "Edge not found in graph to remove!" << std::endl;
          continue;
        }

        int posEdge = edgeGraphIt - edges.begin();
        m_pGraph->RemoveEdge(posEdge);   // remove from graph
        delete *edgeGraphIt;   // free hat!
        *edgeGraphIt = NULL;
        found = true;
      }
    }
    if (!found) {
      std::cout << "Failed to find any edge in adj. vertex" <<
        " with a matching vertex to current!" << std::endl;
    }
  }

  // 2) delete vertex from optimizer
  m_pScanOptimizer->RemoveNode(vertex_to_remove->GetObject()->GetUniqueId());

  // 3) delete from vertex map
  std::map<Name, std::map<int, Vertex<LocalizedRangeScan> *>>
  vertexMap = m_pGraph->GetVertices();
  std::map<int, Vertex<LocalizedRangeScan> *> graphVertices =
    vertexMap[vertex_to_remove->GetObject()->GetSensorName()];
  std::map<int, Vertex<LocalizedRangeScan> *>::iterator
    vertexGraphIt = graphVertices.find(vertex_to_remove->GetObject()->GetStateId());
  if (vertexGraphIt != graphVertices.end()) {
    m_pGraph->RemoveVertex(vertex_to_remove->GetObject()->GetSensorName(),
      vertexGraphIt->second->GetObject()->GetStateId());
  } else {
    std::cout << "Vertex not found in graph to remove!" << std::endl;
    return false;
  }

  return true;
}

kt_bool Mapper::ProcessAgainstNode(
  LocalizedRangeScan * pScan,
  const int & nodeId,
  Matrix3 * covariance)
{
  if (pScan != NULL) {
    karto::LaserRangeFinder * pLaserRangeFinder = pScan->GetLaserRangeFinder();

    // validate scan
    if (pLaserRangeFinder == NULL || pScan == NULL ||
      pLaserRangeFinder->Validate(pScan) == false)
    {
      return false;
    }

    if (m_Initialized == false) {
      // initialize mapper with range threshold from device
      Initialize(pLaserRangeFinder->GetRangeThreshold());
    }

    // If we're matching against a node from an older mapping session
    // lets get the first scan as the last scan and populate running scans
    // with the first few from that run as well.
    LocalizedRangeScan * pLastScan =
      m_pMapperSensorManager->GetScan(pScan->GetSensorName(), nodeId);
    m_pMapperSensorManager->ClearRunningScans(pScan->GetSensorName());
    m_pMapperSensorManager->AddRunningScan(pLastScan);
    m_pMapperSensorManager->SetLastScan(pLastScan);

    Matrix3 cov;
    cov.SetToIdentity();

    // correct scan (if not first scan)
    if (m_pUseScanMatching->GetValue() && pLastScan != NULL) {
      Pose2 bestPose;
#ifdef KARTO_DEBUG
      std::chrono::time_point<std::chrono::system_clock> start, end;
      start = std::chrono::system_clock::now();     
#endif
      m_pSequentialScanMatcher->MatchScan(pScan,
        m_pMapperSensorManager->GetRunningScans(pScan->GetSensorName()),
        bestPose,
        cov);
#ifdef KARTO_DEBUG
      end = std::chrono::system_clock::now();
      std::chrono::duration<double> elapsed_seconds = end - start;

      std::cout << "----------Calculated time of Matchscan after triggered\n"
                << "----------ProcessAgainstNode function\n" 
                << "----------elapsed time: " << elapsed_seconds.count() << "s\n";     
#endif
      pScan->SetSensorPose(bestPose);
    }

    pScan->SetOdometricPose(pScan->GetCorrectedPose());
    if (covariance) {
      *covariance = cov;
    }

    // add scan to buffer and assign id
    m_pMapperSensorManager->AddScan(pScan);

    if (m_pUseScanMatching->GetValue()) {
      // add to graph
      m_pGraph->AddVertex(pScan);
      m_pGraph->AddEdges(pScan, cov);

      m_pMapperSensorManager->AddRunningScan(pScan);

      if (m_pDoLoopClosing->GetValue()) {
        std::vector<Name> deviceNames =
          m_pMapperSensorManager->GetSensorNames();
        const_forEach(std::vector<Name>, &deviceNames)
        {
          m_pGraph->TryCloseLoop(pScan, *iter);
        }
      }
    }

    m_pMapperSensorManager->SetLastScan(pScan);

    return true;
  }

  return false;
}

kt_bool Mapper::ProcessAtDock(LocalizedRangeScan * pScan, Matrix3 * covariance)
{
  // Special case of processing against node where node is the starting point
  return ProcessAgainstNode(pScan, 0, covariance);
}

/**
 * Is the scan sufficiently far from the last scan?
 * @param pScan
 * @param pLastScan
 * @return true if the scans are sufficiently far
 */
kt_bool Mapper::HasMovedEnough(LocalizedRangeScan * pScan, LocalizedRangeScan * pLastScan) const
{
  // test if first scan
  if (pLastScan == NULL) {
    std::cout << "First scan" << std::endl;
    return true;
  }

  // test if enough time has passed
  kt_double timeInterval = pScan->GetTime() - pLastScan->GetTime();
  if (timeInterval >= m_pMinimumTimeInterval->GetValue()) {
    std::cout << "Time interval: " << timeInterval << std::endl;
    return true;
  }

  Pose2 lastScannerPose = pLastScan->GetSensorAt(pLastScan->GetOdometricPose());
  Pose2 scannerPose = pScan->GetSensorAt(pScan->GetOdometricPose());
  Pose2 lastCorrectedPose = pLastScan->GetCorrectedPose();
  Pose2 correctedPose = pScan->GetCorrectedPose();
  // test if we have turned enough
  kt_double deltaHeading = math::NormalizeAngle(
    scannerPose.GetHeading() - lastScannerPose.GetHeading());
  if (fabs(deltaHeading) >= m_pMinimumTravelHeading->GetValue()) {
    std::cout << "Delta heading: " << deltaHeading << std::endl;
    return true;
  }

  // test if we have moved enough
  kt_double squaredTravelDistance = lastScannerPose.GetPosition().SquaredDistance(
    scannerPose.GetPosition());
  if (squaredTravelDistance >= math::Square(m_pMinimumTravelDistance->GetValue()) - KT_TOLERANCE) {
#ifdef KARTO_DEBUG
    std::cout << "\nLast scanner pose: " << lastScannerPose << std::endl;
    std::cout << "Scanner pose: " << scannerPose << std::endl;
    std::cout << "Last corrected pose: " << lastCorrectedPose << std::endl;
    std::cout << "Corrected pose: " << correctedPose << std::endl;
    std::cout << "Squared travel distance: " << squaredTravelDistance << std::endl;
#endif
    return true;
  }

  return false;
}

/**
 * Gets all the processed scans
 * @return all scans
 */
const LocalizedRangeScanVector Mapper::GetAllProcessedScans() const
{
  LocalizedRangeScanVector allScans;

  if (m_pMapperSensorManager != NULL) {
    allScans = m_pMapperSensorManager->GetAllScans();
  }

  return allScans;
}

/**
 * Adds a listener
 * @param pListener
 */
void Mapper::AddListener(MapperListener * pListener)
{
  m_Listeners.push_back(pListener);
}

/**
 * Removes a listener
 * @param pListener
 */
void Mapper::RemoveListener(MapperListener * pListener)
{
  std::vector<MapperListener *>::iterator iter = std::find(m_Listeners.begin(),
      m_Listeners.end(), pListener);
  if (iter != m_Listeners.end()) {
    m_Listeners.erase(iter);
  }
}

void Mapper::FireInfo(const std::string & rInfo) const
{
  const_forEach(std::vector<MapperListener *>, &m_Listeners)
  {
    (*iter)->Info(rInfo);
  }
}

void Mapper::FireDebug(const std::string & rInfo) const
{
  const_forEach(std::vector<MapperListener *>, &m_Listeners)
  {
    MapperDebugListener * pListener = dynamic_cast<MapperDebugListener *>(*iter);

    if (pListener != NULL) {
      pListener->Debug(rInfo);
    }
  }
}

void Mapper::FireLoopClosureCheck(const std::string & rInfo) const
{
  const_forEach(std::vector<MapperListener *>, &m_Listeners)
  {
    MapperLoopClosureListener * pListener = dynamic_cast<MapperLoopClosureListener *>(*iter);

    if (pListener != NULL) {
      pListener->LoopClosureCheck(rInfo);
    }
  }
}

void Mapper::FireBeginLoopClosure(const std::string & rInfo) const
{
  const_forEach(std::vector<MapperListener *>, &m_Listeners)
  {
    MapperLoopClosureListener * pListener = dynamic_cast<MapperLoopClosureListener *>(*iter);

    if (pListener != NULL) {
      pListener->BeginLoopClosure(rInfo);
    }
  }
}

void Mapper::FireEndLoopClosure(const std::string & rInfo) const
{
  const_forEach(std::vector<MapperListener *>, &m_Listeners)
  {
    MapperLoopClosureListener * pListener = dynamic_cast<MapperLoopClosureListener *>(*iter);

    if (pListener != NULL) {
      pListener->EndLoopClosure(rInfo);
    }
  }
}

std::shared_ptr<Mapper::LocalizationInfos> Mapper::GetBestResponse() const
{
    auto response = std::make_shared<LocalizationInfos>();
    response->bestResponse = *m_pbestResponse;
    response->bestPoseX = *m_pbestPoseX;
    response->bestPoseY = *m_pbestPoseY;
    return response;
}

void Mapper::SetBestResponse(const std::shared_ptr<Mapper::LocalizationInfos>& response)
{
    if (response) {
        if (m_pbestResponse && m_pbestPoseX && m_pbestPoseY) { 
            *m_pbestResponse = response->bestResponse;
            *m_pbestPoseX = response->bestPoseX;
            *m_pbestPoseY = response->bestPoseY;
        } else {
            throw std::runtime_error("Mapper FATAL ERROR - One or more bestResponse pointers are null.");
        }
    }
}

void Mapper::SetScanSolver(ScanSolver * pScanOptimizer)
{
  m_pScanOptimizer = pScanOptimizer;
}

ScanSolver * Mapper::getScanSolver()
{
  return m_pScanOptimizer;
}

MapperGraph * Mapper::GetGraph() const
{
  return m_pGraph;
}

ScanMatcher * Mapper::GetSequentialScanMatcher() const
{
  return m_pSequentialScanMatcher;
}

ScanMatcher * Mapper::GetLoopScanMatcher() const
{
  return m_pGraph->GetLoopScanMatcher();
}
}  // namespace karto
BOOST_CLASS_EXPORT(karto::BreadthFirstTraversal<karto::LocalizedRangeScan>)<|MERGE_RESOLUTION|>--- conflicted
+++ resolved
@@ -1728,11 +1728,7 @@
     std::cout << std::boolalpha << "Output of Loop Closure: " << loopClosed << std::endl;
 #endif
 
-<<<<<<< HEAD
       // return loopClosed;   // default is false
-=======
-        return loopClosed;
->>>>>>> f4edd8f1
       }
     }
     candidateChain = FindPossibleLoopClosure(pScan, rSensorName, scanIndex);
